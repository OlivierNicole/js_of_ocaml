(* Js_of_ocaml compiler
 * http://www.ocsigen.org/js_of_ocaml/
 * Copyright (C) 2010 Jérôme Vouillon
 * Laboratoire PPS - CNRS Université Paris Diderot
 *
 * This program is free software; you can redistribute it and/or modify
 * it under the terms of the GNU Lesser General Public License as published by
 * the Free Software Foundation, with linking exception;
 * either version 2.1 of the License, or (at your option) any later version.
 *
 * This program is distributed in the hope that it will be useful,
 * but WITHOUT ANY WARRANTY; without even the implied warranty of
 * MERCHANTABILITY or FITNESS FOR A PARTICULAR PURPOSE.  See the
 * GNU Lesser General Public License for more details.
 *
 * You should have received a copy of the GNU Lesser General Public License
 * along with this program; if not, write to the Free Software
 * Foundation, Inc., 59 Temple Place - Suite 330, Boston, MA 02111-1307, USA.
 *)

(*XXX FIX: avoid the need of global datastructures for analyse_blocks *)

open Code
open Instr

let debug_parser = Option.Debug.find "parser"
(****)

let blocks = ref AddrSet.empty

type debug_loc = Javascript.loc -> Parse_info.t option

let add_jump info pc = blocks := AddrSet.add pc !blocks

let rec scan info code pc len =
  if pc < len then begin
    match (get_instr code pc).kind with
      KNullary ->
        scan info code (pc + 1) len
    | KUnary ->
        scan info code (pc + 2) len
    | KBinary ->
        scan info code (pc + 3) len
    | KJump ->
        let offset = gets code (pc + 1) in
        add_jump info (pc + offset + 1);
        scan info code (pc + 2) len
    | KCond_jump ->
        let offset = gets code (pc + 1) in
        add_jump info (pc + offset + 1);
        scan info code (pc + 2) len
    | KCmp_jump ->
        let offset = gets code (pc + 2) in
        add_jump info (pc + offset + 2);
        scan info code (pc + 3) len
    | KSwitch ->
        let sz = getu code (pc + 1) in
        for i = 0 to sz land 0xffff + sz lsr 16 - 1 do
          let offset = gets code (pc + 2 + i) in
          add_jump info (pc + offset + 2)
        done;
        scan info code (pc + 2 + sz land 0xffff + sz lsr 16) len
    | KClosurerec ->
        let nfuncs = getu code (pc + 1) in
        scan info code (pc + nfuncs + 3) len
    | KClosure ->
        scan info code (pc + 3) len
    | KStop n ->
        scan info code (pc + n + 1) len
  end

let rec next_block len pc =
  let pc = pc + 1 in
  if pc = len || AddrSet.mem pc !blocks then pc else next_block len pc

let analyse_blocks code =
  blocks := AddrSet.empty;
  let len = String.length code  / 4 in
  scan () code 0 len

(****)

let same_custom x y =
  Obj.field x 0 == Obj.field (Obj.repr y) 0

let rec parse_const x =
  if Obj.is_block x then begin
    let tag = Obj.tag x in
    if tag = Obj.string_tag then
      String (Obj.magic x : string)
    else if tag = Obj.double_tag then
      Float (Obj.magic x : float)
    else if tag = Obj.double_array_tag then
      Float_array (Obj.magic x : float array)
    else if tag = Obj.custom_tag && same_custom x 0l then
      Int32 (Obj.magic x : int32)
    else if tag = Obj.custom_tag && same_custom x 0n then
      Nativeint (Obj.magic x : nativeint)
    else if tag = Obj.custom_tag && same_custom x 0L then
      Int64 (Obj.magic x : int64)
    else if tag < Obj.no_scan_tag then
      Tuple (tag,
             Array.init (Obj.size x) (fun i -> parse_const (Obj.field x i)))
    else
      assert false
  end else
    Int (Obj.magic x : int)

let inlined_const x =
  not (Obj.is_block x)
    ||
  (let tag = Obj.tag x in
   (tag = Obj.double_tag)
      ||
   (tag = Obj.custom_tag && (same_custom x 0l || same_custom x 0n)))

(****)

module Ident = struct
  type t = { stamp: int; name: string; mutable flags: int }
  type 'a tbl =
    | Empty
    | Node of 'a tbl * 'a data * 'a tbl * int
  and 'a data =
    { ident: t;
      data: 'a;
      previous: 'a data option }

  let rec table_contents_rec sz t rem =
    match t with
      Empty ->
        rem
    | Node (l, v, r, _) ->
        table_contents_rec sz l
          ((sz - v.data, v.ident.name) :: table_contents_rec sz r rem)

  let table_contents sz t =
    List.sort (fun (i, _) (j, _) -> compare i j)
      (table_contents_rec sz t [])

end

module Tbl = struct
  type ('a, 'b) t =
    | Empty
    | Node of ('a, 'b) t * 'a * 'b * ('a, 'b) t * int

  let rec iter f = function
      Empty -> ()
    | Node(l, v, d, r, _) ->
      iter f l; f v d; iter f r

  let rec find compare x = function
      Empty ->
      raise Not_found
    | Node(l, v, d, r, _) ->
      let c = compare x v in
      if c = 0 then d
      else find compare x (if c < 0 then l else r)

end

type 'a numtable =
  { num_cnt: int;
    num_tbl: ('a, int) Tbl.t }

module Debug = struct

  type compilation_env =
    { ce_stack: int Ident.tbl; (* Positions of variables in the stack *)
      ce_heap: int Ident.tbl;  (* Structure of the heap-allocated env *)
      ce_rec: int Ident.tbl }  (* Functions bound by the same let rec *)

  type pos =
    { pos_fname: string;
      pos_lnum: int;
      pos_bol: int;
      pos_cnum: int }

  type loc_info =
    { li_start: pos;
      li_end: pos;
      li_ghost: unit }

  type debug_event =
    { mutable ev_pos: int;                (* Position in bytecode *)
      ev_module: string;                  (* Name of defining module *)
      ev_loc: loc_info;                   (* Location in source file *)
      ev_kind: debug_event_kind;          (* Before/after event *)
      ev_info: debug_event_info;          (* Extra information *)
      ev_typenv: unit;                    (* Typing environment *)
      ev_typsubst: unit;                  (* Substitution over types *)
      ev_compenv: compilation_env;        (* Compilation environment *)
      ev_stacksize: int;                  (* Size of stack frame *)
      ev_repr: unit }                     (* Position of the representative *)

  and debug_event_kind =
      Event_before
    | Event_after of unit
    | Event_pseudo

  and debug_event_info = unit
    (*   Event_function *)
    (* | Event_return of int *)
    (* | Event_other *)

  let relocate_event orig ev = ev.ev_pos <- (orig + ev.ev_pos) / 4

  let events_by_pc =
    (Hashtbl.create 257 : (int, debug_event) Hashtbl.t)

  let read ic =
    let len = input_binary_int ic in
    for i = 0 to len - 1 do
      let orig = input_binary_int ic in
      let evl : debug_event list = input_value ic in
      List.iter
        (fun ev ->
           relocate_event orig ev; Hashtbl.add events_by_pc ev.ev_pos ev)
        evl
    done

  let find pc =
    try
      let ev = Hashtbl.find events_by_pc pc in
      Ident.table_contents ev.ev_stacksize ev.ev_compenv.ce_stack
    with Not_found ->
      []

  let has_loc pc = Hashtbl.mem events_by_pc pc

  let find_loc pc =
    let pc = Code.DebugAddr.to_addr pc in
    try
      let ev = Hashtbl.find events_by_pc pc in
      let loc = ev.ev_loc in
      let pos =
        match ev.ev_kind with Event_after _ -> loc.li_end | _ -> loc.li_start in
      Some {Parse_info.name = pos.pos_fname;
            line=pos.pos_lnum - 1;
            col=pos.pos_cnum - pos.pos_bol;
            (* loc.li_end.pos_cnum - loc.li_end.pos_bol *)
            idx=0;
            fol=None}
    with Not_found ->
      None

  let rec propagate l1 l2 =
    match l1, l2 with
      v1 :: r1, v2 :: r2 ->
      Var.propagate_name v1 v2;
      propagate r1 r2
    | _                  -> ()

  let iter f = Hashtbl.iter f events_by_pc
end

(****)

type globals =
  { mutable vars : Var.t option array;
    mutable is_const : bool array;
    mutable is_exported : bool array;
    mutable override : (Var.t -> Code.instr list -> (Var.t * Code.instr list)) option array;
    constants : Obj.t array;
    primitives : string array }

let make_globals size constants primitives =
  { vars = Array.create size None;
    is_const = Array.create size false;
    is_exported = Array.create size false;
    override = Array.create size None;
    constants = constants; primitives = primitives }

let resize_array a len def =
  let b = Array.make len def in
  Array.blit a 0 b 0 (Array.length a);
  b

let resize_globals g size =
  g.vars <- resize_array g.vars size None;
  g.is_const <- resize_array g.is_const size false;
  g.is_exported <- resize_array g.is_exported size true;
  g.override <- resize_array g.override size None

module State = struct

  type elt = Var of Var.t | Dummy

  let elt_to_var e = match e with Var x -> x | _ -> assert false
  let opt_elt_to_var e = match e with Var x -> Some x | _ -> None

  let print_elt f v =
    match v with
    | Var x   -> Format.fprintf f "%a" Var.print x
(*    | Addr x  -> Format.fprintf f "[%d]" x*)
    | Dummy   -> Format.fprintf f "???"

  type t =
    { accu : elt; stack : elt list; env : elt array; env_offset : int;
      handlers : (Var.t * addr * int) list; globals : globals }

  let fresh_var state =
    let x = Var.fresh () in
    (x, {state with accu = Var x})

  let globals st = st.globals

  let size_globals st size =
    if size > Array.length st.globals.vars then resize_globals st.globals size

  let rec list_start n l =
    if n = 0 then [] else
    match l with
      []     -> assert false
    | v :: r -> v :: list_start (n - 1) r

  let rec st_pop n st =
    if n = 0 then
      st
    else
      match st with
        []     -> assert false
      | v :: r -> st_pop (n - 1) r

  let push st = {st with stack = st.accu :: st.stack}

  let pop n st = {st with stack = st_pop n st.stack}

  let acc n st = {st with accu = List.nth st.stack n}

  let env_acc n st = {st with accu = st.env.(st.env_offset + n)}

  let has_accu st = st.accu <> Dummy

  let accu st = elt_to_var st.accu

  let opt_accu st = opt_elt_to_var st.accu

  let stack_vars st =
    List.fold_left
      (fun l e -> match e with Var x -> x :: l | Dummy -> l)
      [] (st.accu :: st.stack)

  let set_accu st x = {st with accu = Var x}

  let clear_accu st = {st with accu = Dummy}

  let peek n st = elt_to_var (List.nth st.stack n)

  let grab n st = (List.map elt_to_var (list_start n st.stack), pop n st)

  let rec st_unalias s x n y =
    match s with
      [] ->
        []
    | z :: rem ->
        (if n <> 0 && z = Var x then Var y else z) ::
        st_unalias rem x (n - 1) y

  let unalias st x n y =
    assert (List.nth st.stack n = Var x);
    {st with stack = st_unalias st.stack x n y }

  let rec st_assign s n x =
    match s with
      [] ->
        assert false
    | y :: rem ->
        if n = 0 then x :: rem else y :: st_assign rem (n - 1) x

  let assign st n =
    {st with stack = st_assign st.stack n st.accu }

  let start_function state env offset =
    {state with accu = Dummy; stack = []; env = env; env_offset = offset;
                handlers = []}

  let start_block state pc =
    let stack =
      List.fold_right
        (fun e stack ->
           match e with
             Dummy ->
               Dummy :: stack
           | Var x ->
             let y = Var.fresh () in
             Var.propagate_name x y;
             Var y :: stack)
        state.stack []
    in
    let state = { state with stack = stack } in
    match state.accu with
      Dummy -> state
    | Var x ->
      let y,state = fresh_var state in
      Var.propagate_name x y;
      state

  let push_handler state x addr =
    { state
      with handlers = (x, addr, List.length state.stack) :: state.handlers }

  let pop_handler state =
    { state with handlers = List.tl state.handlers }

  let current_handler state =
    match state.handlers with
      [] ->
        None
    | (x, addr, len) :: _ ->
        let state =
          { state
            with accu = Var x;
                 stack = st_pop (List.length state.stack - len) state.stack}
        in
        Some (x, (addr, stack_vars state))

  let initial g =
    { accu = Dummy; stack = []; env = [||]; env_offset = 0; handlers = [];
      globals = g }

  let rec print_stack f l =
    match l with
      [] -> ()
    | v :: r -> Format.fprintf f "%a %a" print_elt v print_stack r

  let print_env f e =
    Array.iteri
      (fun i v ->
         if i > 0 then Format.fprintf f " ";
         Format.fprintf f "%a" print_elt v) e

  let print st =
    Format.eprintf "{ %a | %a | (%d) %a }@."
      print_elt st.accu print_stack st.stack st.env_offset print_env st.env

  let rec name_rec i l s =
    match l, s with
      [], _ ->
        ()
    | (j, nm) :: lrem, Var v :: srem when i = j ->
        Var.name v nm; name_rec (i + 1) lrem srem
    | (j, _) :: _, _ :: srem when i < j ->
        name_rec (i + 1) l srem
    | _ ->
        assert false

  let name_vars st l = name_rec 0 l st.stack

  let rec make_stack i state =
    if i = 0
    then ([], state)
    else
      let (x, state) = fresh_var state in
      let (params, state) = make_stack (pred i) (push state) in
      if debug_parser () then if i > 1 then Format.printf ", ";
      if debug_parser () then Format.printf "%a" Var.print x;
      (x :: params, state)

end

let primitive_name state i =
  let g = State.globals state in
  assert (i >= 0 && i <= Array.length g.primitives);
  let prim = g.primitives.(i) in
  Primitive.add_external prim;
  prim

let access_global g i =
  match g.vars.(i) with
    Some x ->
      x
  | None ->
      g.is_const.(i) <- true;
      let x = Var.fresh () in
      g.vars.(i) <- Some x;
      x

let get_global state instrs i =
  State.size_globals state (i + 1);
  let g = State.globals state in
  match g.vars.(i) with
    Some x ->
      if debug_parser () then Format.printf "(global access %a)@." Var.print x;
      (x, State.set_accu state x, instrs)
  | None ->
      if
        i < Array.length g.constants && inlined_const g.constants.(i)
      then begin
        let (x, state) = State.fresh_var state in
        (x, state, Let (x, Constant (parse_const g.constants.(i))) :: instrs)
      end else begin
        g.is_const.(i) <- true;
        let (x, state) = State.fresh_var state in
          if debug_parser () then Format.printf "%a = CONST(%d)@." Var.print x i;
          g.vars.(i) <- Some x;
          (x, state, instrs)
      end

let tagged_blocks = ref AddrSet.empty
let compiled_blocks = ref AddrMap.empty
let method_cache_id = ref 1


let rec compile_block code pc state =
  if not (AddrSet.mem pc !tagged_blocks) then begin
    let len = String.length code  / 4 in
    let limit = next_block len pc in
<<<<<<< HEAD
    if debug () then Format.eprintf "Compiling from %d to %d@." pc (limit - 1);
    let state = State.start_block state pc in
=======
    if debug_parser () then Format.eprintf "Compiling from %d to %d@." pc (limit - 1);
    let state = State.start_block state in
>>>>>>> a3a40573
    tagged_blocks := AddrSet.add pc !tagged_blocks;
    let (instr, last, state') = compile code limit pc state [] in
    compiled_blocks :=
      AddrMap.add pc (state, List.rev instr, last) !compiled_blocks;
    begin match last with
      Branch (pc', _) | Poptrap (pc', _) ->
        compile_block code pc' state'
    | Cond (_, _, (pc1, _), (pc2, _)) ->
        compile_block code pc1 state';
        compile_block code pc2 state'
    | Switch (_, l1, l2) ->
        Array.iter (fun (pc', _) -> compile_block code pc' state') l1;
        Array.iter (fun (pc', _) -> compile_block code pc' state') l2
    | Pushtrap _ | Raise _ | Return _ | Stop ->
        ()
    end
  end

and compile code limit pc state instrs =
  if debug_parser () then State.print state;
  if pc = limit then
    (instrs, Branch (pc, State.stack_vars state), state)
  else begin
  if debug_parser () then Format.eprintf "%4d " pc;

  State.name_vars state (Debug.find pc);

  let instr =
    try
      get_instr code pc
    with Bad_instruction op ->
      if debug_parser () then Format.eprintf "%08x@." op;
      assert false
  in
  if debug_parser () then Format.eprintf "%08x %s@." instr.opcode instr.name;
  match instr.code with
  | ACC0 ->
      compile code limit (pc + 1) (State.acc 0 state) instrs
  | ACC1 ->
      compile code limit (pc + 1) (State.acc 1 state) instrs
  | ACC2 ->
      compile code limit (pc + 1) (State.acc 2 state) instrs
  | ACC3 ->
      compile code limit (pc + 1) (State.acc 3 state) instrs
  | ACC4 ->
      compile code limit (pc + 1) (State.acc 4 state) instrs
  | ACC5 ->
      compile code limit (pc + 1) (State.acc 5 state) instrs
  | ACC6 ->
      compile code limit (pc + 1) (State.acc 6 state) instrs
  | ACC7 ->
      compile code limit (pc + 1) (State.acc 7 state) instrs
  | ACC ->
      let n = getu code (pc + 1) in
      compile code limit (pc + 2) (State.acc n state) instrs
  | PUSH ->
      compile code limit (pc + 1) (State.push state) instrs
  | PUSHACC0 ->
      compile code limit (pc + 1) (State.acc 0 (State.push state)) instrs
  | PUSHACC1 ->
      compile code limit (pc + 1) (State.acc 1 (State.push state)) instrs
  | PUSHACC2 ->
      compile code limit (pc + 1) (State.acc 2 (State.push state)) instrs
  | PUSHACC3 ->
      compile code limit (pc + 1) (State.acc 3 (State.push state)) instrs
  | PUSHACC4 ->
      compile code limit (pc + 1) (State.acc 4 (State.push state)) instrs
  | PUSHACC5 ->
      compile code limit (pc + 1) (State.acc 5 (State.push state)) instrs
  | PUSHACC6 ->
      compile code limit (pc + 1) (State.acc 6 (State.push state)) instrs
  | PUSHACC7 ->
      compile code limit (pc + 1) (State.acc 7 (State.push state)) instrs
  | PUSHACC ->
      let n = getu code (pc + 1) in
      compile code limit (pc + 2) (State.acc n (State.push state)) instrs
  | POP ->
      let n = getu code (pc + 1) in
      compile code limit (pc + 2) (State.pop n state) instrs
  | ASSIGN ->
      let n = getu code (pc + 1) in
      let state = State.assign state n in
      let (x, state) = State.fresh_var state in
      if debug_parser () then Format.printf "%a = 0@." Var.print x;
      (* We switch to a different block as this may have
         changed the exception handler continuation *)
      compile_block code (pc + 2) state;
      (Let (x, Const 0) :: instrs,
       Branch (pc + 2, State.stack_vars state),
       state)
  | ENVACC1 ->
      compile code limit (pc + 1) (State.env_acc 1 state) instrs
  | ENVACC2 ->
      compile code limit (pc + 1) (State.env_acc 2 state) instrs
  | ENVACC3 ->
      compile code limit (pc + 1) (State.env_acc 3 state) instrs
  | ENVACC4 ->
      compile code limit (pc + 1) (State.env_acc 4 state) instrs
  | ENVACC ->
      let n = getu code (pc + 1) in
      compile code limit (pc + 2) (State.env_acc n state) instrs
  | PUSHENVACC1 ->
      compile code limit (pc + 1) (State.env_acc 1 (State.push state)) instrs
  | PUSHENVACC2 ->
      compile code limit (pc + 1) (State.env_acc 2 (State.push state)) instrs
  | PUSHENVACC3 ->
      compile code limit (pc + 1) (State.env_acc 3 (State.push state)) instrs
  | PUSHENVACC4 ->
      compile code limit (pc + 1) (State.env_acc 4 (State.push state)) instrs
  | PUSHENVACC ->
      let n = getu code (pc + 1) in
      compile code limit (pc + 2) (State.env_acc n (State.push state)) instrs
  | PUSH_RETADDR ->
      compile code limit (pc + 2)
        {state with State.stack =
            State.Dummy :: State.Dummy :: State.Dummy :: state.State.stack}
        instrs
  | APPLY ->
      let n = getu code (pc + 1) in
      let f = State.accu state in
      let (x, state) = State.fresh_var state in
      let (args, state) = State.grab n state in
      if debug_parser () then begin
        Format.printf "%a = %a(" Var.print x Var.print f;
        for i = 0 to n - 1 do
          if i > 0 then Format.printf ", ";
          Format.printf "%a" Var.print (List.nth args i)
        done;
        Format.printf ")@."
      end;
      compile code limit (pc + 2) (State.pop 3 state)
        (Let (x, Apply (f, args, false)) :: instrs)
  | APPLY1 ->
      let f = State.accu state in
      let (x, state) = State.fresh_var state in
      let y = State.peek 0 state in
      if debug_parser () then
        Format.printf "%a = %a(%a)@." Var.print x
          Var.print f Var.print y;
      compile code limit (pc + 1) (State.pop 1 state)
        (Let (x, Apply (f, [y], false)) :: instrs)
  | APPLY2 ->
      let f = State.accu state in
      let (x, state) = State.fresh_var state in
      let y = State.peek 0 state in
      let z = State.peek 1 state in
      if debug_parser () then Format.printf "%a = %a(%a, %a)@." Var.print x
        Var.print f Var.print y Var.print z;
      compile code limit (pc + 1) (State.pop 2 state)
        (Let (x, Apply (f, [y; z], false)) :: instrs)
  | APPLY3 ->
      let f = State.accu state in
      let (x, state) = State.fresh_var state in
      let y = State.peek 0 state in
      let z = State.peek 1 state in
      let t = State.peek 2 state in
      if debug_parser () then Format.printf "%a = %a(%a, %a, %a)@." Var.print x
        Var.print f Var.print y Var.print z Var.print t;
      compile code limit (pc + 1) (State.pop 3 state)
        (Let (x, Apply (f, [y; z; t], false)) :: instrs)
  | APPTERM ->
      let n = getu code (pc + 1) in
      let f = State.accu state in
      let (l, state) = State.grab n state in
      if debug_parser () then begin
        Format.printf "return %a(" Var.print f;
        for i = 0 to n - 1 do
          if i > 0 then Format.printf ", ";
          Format.printf "%a" Var.print (List.nth l i)
        done;
        Format.printf ")@."
      end;
      let (x, state) = State.fresh_var state in
      (Let (x, Apply (f, l, false)) :: instrs, Return x, state)
  | APPTERM1 ->
      let f = State.accu state in
      let x = State.peek 0 state in
      if debug_parser () then Format.printf "return %a(%a)@." Var.print f Var.print x;
      let (y, state) = State.fresh_var state in
      (Let (y, Apply (f, [x], false)) :: instrs, Return y, state)
  | APPTERM2 ->
      let f = State.accu state in
      let x = State.peek 0 state in
      let y = State.peek 1 state in
      if debug_parser () then Format.printf "return %a(%a, %a)@."
        Var.print f Var.print x Var.print y;
      let (z, state) = State.fresh_var state in
      (Let (z, Apply (f, [x; y], false)) :: instrs, Return z, state)
  | APPTERM3 ->
      let f = State.accu state in
      let x = State.peek 0 state in
      let y = State.peek 1 state in
      let z = State.peek 2 state in
      if debug_parser () then Format.printf "return %a(%a, %a, %a)@."
        Var.print f Var.print x Var.print y Var.print z;
      let (t, state) = State.fresh_var state in
      (Let (t, Apply (f, [x; y; z], false)) :: instrs, Return t, state)
  | RETURN ->
      let x = State.accu state in
<<<<<<< HEAD
      if debug () then Format.printf "return %a@." Var.print x;
      (instrs, Return x, state)
=======
      if debug_parser () then Format.printf "return %a@." Var.print x;
      (instrs, Return (x,DebugAddr.of_addr pc), state)
>>>>>>> a3a40573
  | RESTART ->
      assert false
  | GRAB ->
      compile code limit (pc + 2) state instrs
  | CLOSURE ->
      let nvars = getu code (pc + 1) in
      let addr = pc + gets code (pc + 2) + 2 in
      let state = if nvars > 0 then State.push state else state in
      let (vals, state) = State.grab nvars state in
      let (x, state) = State.fresh_var state in
      let env =
        Array.of_list (State.Dummy :: List.map (fun x -> State.Var x) vals) in
      if debug_parser () then Format.printf "fun %a (" Var.print x;
      let nparams =
        match (get_instr code addr).code with
          GRAB -> getu code (addr + 1) + 1
        | _    -> 1
      in
      let state' = State.start_function state env 0 in
      let (params, state') = State.make_stack nparams state' in
      if debug_parser () then Format.printf ") {@.";
      let state' = State.clear_accu state' in
      compile_block code addr state';
      if debug_parser () then Format.printf "}@.";
      let args = State.stack_vars state' in

      let (state'', _, _) = AddrMap.find addr !compiled_blocks in
      Debug.propagate (State.stack_vars state'') args;

      compile code limit (pc + 3) state
        (Let (x, Closure (List.rev params, (addr, args))) :: instrs)
  | CLOSUREREC ->
      let nfuncs = getu code (pc + 1) in
      let nvars = getu code (pc + 2) in
      let state = if nvars > 0 then (State.push state) else state in
      let (vals, state) = State.grab nvars state in
      let state = ref state in
      let vars = ref [] in
      for i = 0 to nfuncs - 1 do
        let (x, st) = State.fresh_var !state in
        vars := (i, x) :: !vars;
        state := State.push st
      done;
      let env = ref (List.map (fun x -> State.Var x) vals) in
      List.iter
        (fun (i, x) ->
           env := State.Var x :: !env;
           if i > 0 then env := State.Dummy :: !env)
        !vars;
      let env = Array.of_list !env in
      let state = !state in
      let instrs =
        List.fold_left
          (fun instr (i, x) ->
             let addr = pc + 3 + gets code (pc + 3 + i) in
             if debug_parser () then Format.printf "fun %a (" Var.print x;
             let nparams =
               match (get_instr code addr).code with
                 GRAB -> getu code (addr + 1) + 1
               | _    -> 1
             in
             let state' = State.start_function state env (i * 2) in
             let (params, state') = State.make_stack nparams state' in
             if debug_parser () then Format.printf ") {@.";
             let state' = State.clear_accu state' in
             compile_block code addr state';
             if debug_parser () then Format.printf "}@.";
             let args = State.stack_vars state' in

             let (state'', _, _) = AddrMap.find addr !compiled_blocks in
             Debug.propagate (State.stack_vars state'') args;

             Let (x, Closure (List.rev params, (addr, args))) :: instr)
         instrs (List.rev !vars)
      in
      compile
        code limit (pc + 3 + nfuncs) (State.acc (nfuncs - 1) state) instrs
  | OFFSETCLOSUREM2 ->
      compile code limit (pc + 1) (State.env_acc (-2) state) instrs
  | OFFSETCLOSURE0 ->
      compile code limit (pc + 1) (State.env_acc 0 state) instrs
  | OFFSETCLOSURE2 ->
      compile code limit (pc + 1) (State.env_acc 2 state) instrs
  | OFFSETCLOSURE ->
      let n = gets code (pc + 1) in
      compile code limit (pc + 2) (State.env_acc n state) instrs
  | PUSHOFFSETCLOSUREM2 ->
      let state = State.push state in
      compile code limit (pc + 1) (State.env_acc (-2) state) instrs
  | PUSHOFFSETCLOSURE0 ->
      let state = State.push state in
      compile code limit (pc + 1) (State.env_acc 0 state) instrs
  | PUSHOFFSETCLOSURE2 ->
      let state = State.push state in
      compile code limit (pc + 1) (State.env_acc 2 state) instrs
  | PUSHOFFSETCLOSURE ->
      let state = State.push state in
      let n = gets code (pc + 1) in
      compile code limit (pc + 2) (State.env_acc n state) instrs
  | GETGLOBAL ->
      let i = getu code (pc + 1) in
      let (_, state, instrs) = get_global state instrs i in
      compile code limit (pc + 2) state instrs
  | PUSHGETGLOBAL ->
      let state = State.push state in
      let i = getu code (pc + 1) in
      let (_, state, instrs) = get_global state instrs i in
      compile code limit (pc + 2) state instrs
  | GETGLOBALFIELD ->
      let i = getu code (pc + 1) in
      let (x, state, instrs) = get_global state instrs i in
      let j = getu code (pc + 2) in
      let (y, state) = State.fresh_var state in
      if debug_parser () then Format.printf "%a = %a[%d]@." Var.print y Var.print x j;
      compile code limit (pc + 3) state (Let (y, Field (x, j)) :: instrs)
  | PUSHGETGLOBALFIELD ->
      let state = State.push state in
      let i = getu code (pc + 1) in
      let (x, state, instrs) = get_global state instrs i in
      let j = getu code (pc + 2) in
      let (y, state) = State.fresh_var state in
      if debug_parser () then Format.printf "%a = %a[%d]@." Var.print y Var.print x j;
      compile code limit (pc + 3) state (Let (y, Field (x, j)) :: instrs)
  | SETGLOBAL ->
      let i = getu code (pc + 1) in
      State.size_globals state (i + 1);
      let y = State.accu state in
      let g = State.globals state in
      assert (g.vars.(i) = None);
      if debug_parser () then Format.printf "(global %d) = %a@." i Var.print y;
      let instrs = match g.override.(i) with
        | Some f ->
          let v,instrs = f y instrs in
          g.vars.(i) <- Some v;
          instrs
        | None ->
          g.vars.(i) <- Some y;
          instrs in
      let (x, state) = State.fresh_var state in
      if debug_parser () then Format.printf "%a = 0@." Var.print x;
      let instrs =
        if g.is_exported.(i) then begin
          let x = Var.fresh () in
          Let (Var.fresh (),
               Prim (Extern "caml_register_global",
                     [Pv x ; Pv (access_global g i)])) ::
          Let (x, Const i) ::
          instrs
        end else
          instrs
      in
      compile code limit (pc + 2) state (Let (x, Const 0) :: instrs)
  | ATOM0 ->
      let (x, state) = State.fresh_var state in
      if debug_parser () then Format.printf "%a = ATOM(0)@." Var.print x;
      compile code limit (pc + 1) state (Let (x, Block (0, [||])) :: instrs)
  | ATOM ->
      let i = getu code (pc + 1) in
      let (x, state) = State.fresh_var state in
      if debug_parser () then Format.printf "%a = ATOM(%d)@." Var.print x i;
      compile code limit (pc + 2) state (Let (x, Block (i, [||])) :: instrs)
  | PUSHATOM0 ->
      let state = State.push state in
      let (x, state) = State.fresh_var state in
      if debug_parser () then Format.printf "%a = ATOM(0)@." Var.print x;
      compile code limit (pc + 1) state (Let (x, Block (0, [||])) :: instrs)
  | PUSHATOM ->
      let state = State.push state in
      let i = getu code (pc + 1) in
      let (x, state) = State.fresh_var state in
      if debug_parser () then Format.printf "%a = ATOM(%d)@." Var.print x i;
      compile code limit (pc + 2) state (Let (x, Block (i, [||])) :: instrs)
  | MAKEBLOCK ->
      let size = getu code (pc + 1) in
      let tag = getu code (pc + 2) in
      let state = State.push state in
      let (x, state) = State.fresh_var state in
      let (contents, state) = State.grab size state in
      if debug_parser () then begin
        Format.printf "%a = { " Var.print x;
        for i = 0 to size - 1 do
          Format.printf "%d = %a; " i Var.print (List.nth contents i);
        done;
        Format.printf "}@."
      end;
      compile code limit (pc + 3) state
        (Let (x, Block (tag, Array.of_list contents)) :: instrs)
  | MAKEBLOCK1 ->
      let tag = getu code (pc + 1) in
      let y = State.accu state in
      let (x, state) = State.fresh_var state in
      if debug_parser () then Format.printf "%a = { 0 = %a; }@." Var.print x Var.print y;
      compile code limit (pc + 2) state (Let (x, Block (tag, [|y|])) :: instrs)
  | MAKEBLOCK2 ->
      let tag = getu code (pc + 1) in
      let y = State.accu state in
      let z = State.peek 0 state in
      let (x, state) = State.fresh_var state in
      if debug_parser () then Format.printf "%a = { 0 = %a; 1 = %a; }@."
        Var.print x Var.print y Var.print z;
      compile code limit (pc + 2) (State.pop 1 state)
        (Let (x, Block (tag, [|y; z|])) :: instrs)
  | MAKEBLOCK3 ->
      let tag = getu code (pc + 1) in
      let y = State.accu state in
      let z = State.peek 0 state in
      let t = State.peek 1 state in
      let (x, state) = State.fresh_var state in
      if debug_parser () then Format.printf "%a = { 0 = %a; 1 = %a; 2 = %a }@."
        Var.print x Var.print y Var.print z Var.print t;
      compile code limit (pc + 2) (State.pop 2 state)
        (Let (x, Block (tag, [|y; z; t|])) :: instrs)
  | MAKEFLOATBLOCK ->
      let size = getu code (pc + 1) in
      let state = State.push state in
      let (x, state) = State.fresh_var state in
      let (contents, state) = State.grab size state in
      if debug_parser () then begin
        Format.printf "%a = { " Var.print x;
        for i = 0 to size - 1 do
          Format.printf "%d = %a; " i Var.print (List.nth contents i);
        done;
        Format.printf "}@."
      end;
      compile code limit (pc + 2) state
        (Let (x, Block (254, Array.of_list contents)) :: instrs)
  | GETFIELD0 ->
      let y = State.accu state in
      let (x, state) = State.fresh_var state in
      if debug_parser () then Format.printf "%a = %a[0]@." Var.print x Var.print y;
      compile code limit (pc + 1) state (Let (x, Field (y, 0)) :: instrs)
  | GETFIELD1 ->
      let y = State.accu state in
      let (x, state) = State.fresh_var state in
      if debug_parser () then Format.printf "%a = %a[1]@." Var.print x Var.print y;
      compile code limit (pc + 1) state (Let (x, Field (y, 1)) :: instrs)
  | GETFIELD2 ->
      let y = State.accu state in
      let (x, state) = State.fresh_var state in
      if debug_parser () then Format.printf "%a = %a[2]@." Var.print x Var.print y;
      compile code limit (pc + 1) state (Let (x, Field (y, 2)) :: instrs)
  | GETFIELD3 ->
      let y = State.accu state in
      let (x, state) = State.fresh_var state in
      if debug_parser () then Format.printf "%a = %a[3]@." Var.print x Var.print y;
      compile code limit (pc + 1) state (Let (x, Field (y, 3)) :: instrs)
  | GETFIELD ->
      let y = State.accu state in
      let n = getu code (pc + 1) in
      let (x, state) = State.fresh_var state in
      if debug_parser () then Format.printf "%a = %a[%d]@." Var.print x Var.print y n;
      compile code limit (pc + 2) state (Let (x, Field (y, n)) :: instrs)
  | GETFLOATFIELD ->
      let y = State.accu state in
      let n = getu code (pc + 1) in
      let (x, state) = State.fresh_var state in
      if debug_parser () then Format.printf "%a = %a[%d]@." Var.print x Var.print y n;
      compile code limit (pc + 2) state (Let (x, Field (y, n)) :: instrs)
  | SETFIELD0 ->
      let y = State.accu state in
      let z = State.peek 0 state in
      if debug_parser () then Format.printf "%a[0] = %a@." Var.print y Var.print z;
      let (x, state) = State.fresh_var state in
      if debug_parser () then Format.printf "%a = 0@." Var.print x;
      compile code limit (pc + 1) (State.pop 1 state)
        (Let (x, Const 0) :: Set_field (y, 0, z) :: instrs)
  | SETFIELD1 ->
      let y = State.accu state in
      let z = State.peek 0 state in
      if debug_parser () then Format.printf "%a[1] = %a@." Var.print y Var.print z;
      let (x, state) = State.fresh_var state in
      if debug_parser () then Format.printf "%a = 0@." Var.print x;
      compile code limit (pc + 1) (State.pop 1 state)
        (Let (x, Const 0) :: Set_field (y, 1, z) :: instrs)
  | SETFIELD2 ->
      let y = State.accu state in
      let z = State.peek 0 state in
      if debug_parser () then Format.printf "%a[2] = %a@." Var.print y Var.print z;
      let (x, state) = State.fresh_var state in
      if debug_parser () then Format.printf "%a = 0@." Var.print x;
      compile code limit (pc + 1) (State.pop 1 state)
        (Let (x, Const 0) :: Set_field (y, 2, z) :: instrs)
  | SETFIELD3 ->
      let y = State.accu state in
      let z = State.peek 0 state in
      if debug_parser () then Format.printf "%a[3] = %a@." Var.print y Var.print z;
      let (x, state) = State.fresh_var state in
      if debug_parser () then Format.printf "%a = 0@." Var.print x;
      compile code limit (pc + 1) (State.pop 1 state)
        (Let (x, Const 0) :: Set_field (y, 3, z) :: instrs)
  | SETFIELD ->
      let y = State.accu state in
      let z = State.peek 0 state in
      let n = getu code (pc + 1) in
      if debug_parser () then Format.printf "%a[%d] = %a@." Var.print y n Var.print z;
      let (x, state) = State.fresh_var state in
      if debug_parser () then Format.printf "%a = 0@." Var.print x;
      compile code limit (pc + 2) (State.pop 1 state)
        (Let (x, Const 0) :: Set_field (y, n, z) :: instrs)
  | SETFLOATFIELD ->
      let y = State.accu state in
      let z = State.peek 0 state in
      let n = getu code (pc + 1) in
      if debug_parser () then Format.printf "%a[%d] = %a@." Var.print y n Var.print z;
      let (x, state) = State.fresh_var state in
      if debug_parser () then Format.printf "%a = 0@." Var.print x;
      compile code limit (pc + 2) (State.pop 1 state)
        (Let (x, Const 0) :: Set_field (y, n, z) :: instrs)
  | VECTLENGTH ->
      let y = State.accu state in
      let (x, state) = State.fresh_var state in
      if debug_parser () then Format.printf "%a = %a.length@."
        Var.print x Var.print y;
      compile code limit (pc + 1) state
        (Let (x, Prim (Vectlength, [Pv y])) :: instrs)
  | GETVECTITEM ->
      let y = State.accu state in
      let z = State.peek 0 state in
      let (x, state) = State.fresh_var state in
      if debug_parser () then Format.printf "%a = %a[%a]@."
        Var.print x Var.print y Var.print z;
      compile code limit (pc + 1) (State.pop 1 state)
        (Let (x, Prim (Array_get, [Pv y; Pv z])) :: instrs)
  | SETVECTITEM ->
      if debug_parser () then Format.printf "%a[%a] = %a@." Var.print (State.accu state)
        Var.print (State.peek 0 state)
        Var.print (State.peek 1 state);
      let instrs =
        Array_set (State.accu state, State.peek 0 state, State.peek 1 state)
        :: instrs
      in
      let (x, state) = State.fresh_var state in
      if debug_parser () then Format.printf "%a = 0@." Var.print x;
      compile code limit (pc + 1) (State.pop 2 state)
        (Let (x, Const 0) :: instrs)
  | GETSTRINGCHAR ->
      let y = State.accu state in
      let z = State.peek 0 state in
      let (x, state) = State.fresh_var state in
      if debug_parser () then Format.printf "%a = %a[%a]@."
        Var.print x Var.print y Var.print z;
      compile code limit (pc + 1) (State.pop 1 state)
        (Let (x, Prim (Extern "caml_string_get", [Pv y; Pv z])) :: instrs)
  | SETSTRINGCHAR ->
      if debug_parser () then Format.printf "%a[%a] = %a@." Var.print (State.accu state)
        Var.print (State.peek 0 state)
        Var.print (State.peek 1 state);
      let x = State.accu state in
      let y = State.peek 0 state in
      let z = State.peek 1 state in
      let (t, state) = State.fresh_var state in
      let instrs =
        Let (t, Prim (Extern "caml_string_set", [Pv x; Pv y; Pv z])) ::
        instrs in
      let (x, state) = State.fresh_var state in
      if debug_parser () then Format.printf "%a = 0@." Var.print x;
      compile code limit (pc + 1) (State.pop 2 state)
        (Let (x, Const 0) :: instrs)
  | BRANCH ->
      let offset = gets code (pc + 1) in
<<<<<<< HEAD
      if debug () then Format.printf "... (branch)@.";
      (instrs, Branch (pc + offset + 1, State.stack_vars state), state)
=======
      if debug_parser () then Format.printf "... (branch)@.";
      (instrs, Branch ((pc + offset + 1, State.stack_vars state), DebugAddr.of_addr pc), state)
>>>>>>> a3a40573
  | BRANCHIF ->
      let offset = gets code (pc + 1) in
      let x = State.accu state in
      let args = State.stack_vars state in
      (instrs,
       Cond (IsTrue, x, (pc + offset + 1, args), (pc + 2, args)), state)
  | BRANCHIFNOT ->
      let offset = gets code (pc + 1) in
      let x = State.accu state in
      let args = State.stack_vars state in
      (instrs,
       Cond (IsTrue, x, (pc + 2, args), (pc + offset + 1, args)), state)
  | SWITCH ->
      if debug_parser () then Format.printf "switch ...@.";
      let sz = getu code (pc + 1) in
      let x = State.accu state in
      let args = State.stack_vars state in
      let l = sz land 0xFFFF in
      let it =
        Array.init (sz land 0XFFFF)
          (fun i -> (pc + 2 + gets code (pc + 2 + i), args))
      in
      let bt =
        Array.init (sz lsr 16)
          (fun i -> (pc + 2 + gets code (pc + 2 + l + i), args))
      in
      (instrs, Switch (x, it, bt), state)
  | BOOLNOT ->
      let y = State.accu state in
      let (x, state) = State.fresh_var state in
      if debug_parser () then Format.printf "%a = !%a@." Var.print x Var.print y;
      compile code limit (pc + 1) state (Let (x, Prim (Not, [Pv y])) :: instrs)
  | PUSHTRAP ->
      let addr = pc + 1 + gets code (pc + 1) in
      let (x, state') = State.fresh_var state in
      compile_block code addr state';
      compile_block code (pc + 2)
        {(State.push_handler state x addr)
         with State.stack =
            State.Dummy :: State.Dummy :: State.Dummy :: State.Dummy ::
            state.State.stack};
      (instrs,
       Pushtrap ((pc + 2, State.stack_vars state), x,
                 (addr, State.stack_vars state'), -1), state)
  | POPTRAP ->
      compile_block code (pc + 1) (State.pop 4 (State.pop_handler state));
      (instrs, Poptrap (pc + 1, State.stack_vars state), state)
  | RAISE ->
<<<<<<< HEAD
      if debug () then Format.printf "throw(%a)@." Var.print (State.accu state);
      (instrs, Raise (State.accu state), state)
=======
      if debug_parser () then Format.printf "throw(%a)@." Var.print (State.accu state);
      (instrs, Raise (State.accu state, DebugAddr.of_addr pc), state)
>>>>>>> a3a40573
  | CHECK_SIGNALS ->
      compile code limit (pc + 1) state instrs
  | C_CALL1 ->
      let prim = primitive_name state (getu code (pc + 1)) in
      if Primitive.resolve prim = "%identity" then
        (* This is a no-op *)
        compile code limit (pc + 2) state instrs
      else begin
        let y = State.accu state in
        let (x, state) = State.fresh_var state in
        if debug_parser () then Format.printf "%a = ccall \"%s\" (%a)@."
          Var.print x prim Var.print y;
        compile code limit (pc + 2) state
          (Let (x, Prim (Extern prim, [Pv y])) :: instrs)
      end
  | C_CALL2 ->
      let prim = primitive_name state (getu code (pc + 1)) in
      let y = State.accu state in
      let z = State.peek 0 state in
      let (x, state) = State.fresh_var state in
      if debug_parser () then Format.printf "%a = ccall \"%s\" (%a, %a)@."
        Var.print x prim Var.print y Var.print z;
      compile code limit (pc + 2) (State.pop 1 state)
        (Let (x, Prim (Extern prim, [Pv y; Pv z])) :: instrs)
  | C_CALL3 ->
      let prim = primitive_name state (getu code (pc + 1)) in
      let y = State.accu state in
      let z = State.peek 0 state in
      let t = State.peek 1 state in
      let (x, state) = State.fresh_var state in
      if debug_parser () then Format.printf "%a = ccall \"%s\" (%a, %a, %a)@."
        Var.print x prim Var.print y Var.print z Var.print t;
      compile code limit (pc + 2) (State.pop 2 state)
        (Let (x, Prim (Extern prim, [Pv y; Pv z; Pv t])) :: instrs)
  | C_CALL4 ->
      let nargs = 4 in
      let prim = primitive_name state (getu code (pc + 1)) in
      let state = State.push state in
      let (x, state) = State.fresh_var state in
      let (args, state) = State.grab nargs state in
      if debug_parser () then begin
        Format.printf "%a = ccal \"%s\" (" Var.print x prim;
        for i = 0 to nargs - 1 do
          if i > 0 then Format.printf ", ";
          Format.printf "%a" Var.print (List.nth args i);
        done;
        Format.printf ")@."
      end;
      compile code limit (pc + 2) state
        (Let (x, Prim (Extern prim, List.map (fun x -> Pv x) args)) :: instrs)
  | C_CALL5 ->
      let nargs = 5 in
      let prim = primitive_name state (getu code (pc + 1)) in
      let state = State.push state in
      let (x, state) = State.fresh_var state in
      let (args, state) = State.grab nargs state in
      if debug_parser () then begin
        Format.printf "%a = ccal \"%s\" (" Var.print x prim;
        for i = 0 to nargs - 1 do
          if i > 0 then Format.printf ", ";
          Format.printf "%a" Var.print (List.nth args i);
        done;
        Format.printf ")@."
      end;
      compile code limit (pc + 2) state
        (Let (x, Prim (Extern prim, List.map (fun x -> Pv x) args)) :: instrs)
  | C_CALLN ->
      let nargs = getu code (pc + 1) in
      let prim = primitive_name state (getu code (pc + 2)) in
      let state = State.push state in
      let (x, state) = State.fresh_var state in
      let (args, state) = State.grab nargs state in
      if debug_parser () then begin
        Format.printf "%a = ccal \"%s\" (" Var.print x prim;
        for i = 0 to nargs - 1 do
          if i > 0 then Format.printf ", ";
          Format.printf "%a" Var.print (List.nth args i);
        done;
        Format.printf ")@."
      end;
      compile code limit (pc + 3) state
        (Let (x, Prim (Extern prim, List.map (fun x -> Pv x) args)) :: instrs)
  | ( CONST0 | CONST1 | CONST2 | CONST3 ) as cc ->
      let (x, state) = State.fresh_var state in
      let n = match cc with
        | CONST0 -> 0
        | CONST1 -> 1
        | CONST2 -> 2
        | CONST3 -> 3
        | _ -> assert false in
      if debug_parser () then Format.printf "%a = %d@." Var.print x n;
      compile code limit (pc + 1) state (Let (x, Const n) :: instrs)
  | CONSTINT ->
      let n = gets code (pc + 1) in
      let (x, state) = State.fresh_var state in
      if debug_parser () then Format.printf "%a = %d@." Var.print x n;
      compile code limit (pc + 2) state (Let (x, Const n) :: instrs)
  | ( PUSHCONST0 | PUSHCONST1 | PUSHCONST2 | PUSHCONST3 ) as cc ->
      let state = State.push state in
      let (x, state) = State.fresh_var state in
      let n = match cc with
        | PUSHCONST0 -> 0
        | PUSHCONST1 -> 1
        | PUSHCONST2 -> 2
        | PUSHCONST3 -> 3
        | _ -> assert false in
      if debug_parser () then Format.printf "%a = %d@." Var.print x n;
      compile code limit (pc + 1) state (Let (x, Const n) :: instrs)
  | PUSHCONSTINT ->
      let state = State.push state in
      let n = gets code (pc + 1) in
      let (x, state) = State.fresh_var state in
      if debug_parser () then Format.printf "%a = %d@." Var.print x n;
      compile code limit (pc + 2) state (Let (x, Const n) :: instrs)
  | NEGINT ->
      let y = State.accu state in
      let (x', state) = State.fresh_var state in
      let (x, state) = State.fresh_var state in
      if debug_parser () then Format.printf "%a = -%a@." Var.print x Var.print y;
      compile code limit (pc + 1) state
        (Let (x, Prim (WrapInt, [Pv x'])) ::
         Let (x', Prim (Extern "%int_neg", [Pv y])) :: instrs)
  | ADDINT ->
      let y = State.accu state in
      let z = State.peek 0 state in
      let (x', state) = State.fresh_var state in
      let (x, state) = State.fresh_var state in
      if debug_parser () then Format.printf "%a = %a + %a@."
        Var.print x Var.print y Var.print z;
      compile code limit (pc + 1) (State.pop 1 state)
        (Let (x, Prim (WrapInt, [Pv x'])) ::
         Let (x', Prim (Extern "%int_add", [Pv y; Pv z])) :: instrs)
  | SUBINT ->
      let y = State.accu state in
      let z = State.peek 0 state in
      let (x', state) = State.fresh_var state in
      let (x, state) = State.fresh_var state in
      if debug_parser () then
        Format.printf "%a = %a - %a@." Var.print x Var.print y Var.print z;
      compile code limit (pc + 1) (State.pop 1 state)
        (Let (x, Prim (WrapInt, [Pv x'])) ::
         Let (x', Prim (Extern "%int_sub", [Pv y; Pv z])) :: instrs)
  | MULINT ->
      let y = State.accu state in
      let z = State.peek 0 state in
      let (x, state) = State.fresh_var state in
      if debug_parser () then
        Format.printf "%a = %a * %a@." Var.print x Var.print y Var.print z;
      compile code limit (pc + 1) (State.pop 1 state)
        (Let (x, Prim (Extern "%int_mul", [Pv y; Pv z])) :: instrs)
  | DIVINT ->
      let y = State.accu state in
      let z = State.peek 0 state in
      let (x, state) = State.fresh_var state in
      if debug_parser () then
        Format.printf "%a = %a / %a@." Var.print x Var.print y Var.print z;
      compile code limit (pc + 1) (State.pop 1 state)
        (Let (x, Prim (Extern "%int_div", [Pv y; Pv z])) :: instrs)
  | MODINT ->
      let y = State.accu state in
      let z = State.peek 0 state in
      let (x, state) = State.fresh_var state in
      if debug_parser () then
        Format.printf "%a = %a %% %a@." Var.print x Var.print y Var.print z;
      compile code limit (pc + 1) (State.pop 1 state)
        (Let (x, Prim (Extern "%int_mod", [Pv y; Pv z])) :: instrs)
  | ANDINT ->
      let y = State.accu state in
      let z = State.peek 0 state in
      let (x, state) = State.fresh_var state in
      if debug_parser () then
        Format.printf "%a = %a & %a@." Var.print x Var.print y Var.print z;
      compile code limit (pc + 1) (State.pop 1 state)
        (Let (x, Prim (Extern "%int_and", [Pv y; Pv z])) :: instrs)
  | ORINT ->
      let y = State.accu state in
      let z = State.peek 0 state in
      let (x, state) = State.fresh_var state in
      if debug_parser () then
        Format.printf "%a = %a | %a@." Var.print x Var.print y Var.print z;
      compile code limit (pc + 1) (State.pop 1 state)
        (Let (x, Prim (Extern "%int_or", [Pv y; Pv z])) :: instrs)
  | XORINT ->
      let y = State.accu state in
      let z = State.peek 0 state in
      let (x, state) = State.fresh_var state in
      if debug_parser () then
        Format.printf "%a = %a ^ %a@." Var.print x Var.print y Var.print z;
      compile code limit (pc + 1) (State.pop 1 state)
        (Let (x, Prim (Extern "%int_xor", [Pv y; Pv z])) :: instrs)
  | LSLINT ->
      let y = State.accu state in
      let z = State.peek 0 state in
      let (x, state) = State.fresh_var state in
      if debug_parser () then
        Format.printf "%a = %a << %a@." Var.print x Var.print y Var.print z;
      compile code limit (pc + 1) (State.pop 1 state)
        (Let (x, Prim (Extern "%int_lsl", [Pv y; Pv z])) :: instrs)
  | LSRINT ->
      let y = State.accu state in
      let z = State.peek 0 state in
      let (x, state) = State.fresh_var state in
      if debug_parser () then
        Format.printf "%a = %a >>> %a@." Var.print x Var.print y Var.print z;
      compile code limit (pc + 1) (State.pop 1 state)
        (Let (x, Prim (Extern "%int_lsr", [Pv y; Pv z])) :: instrs)
  | ASRINT ->
      let y = State.accu state in
      let z = State.peek 0 state in
      let (x, state) = State.fresh_var state in
      if debug_parser () then
        Format.printf "%a = %a >> %a@." Var.print x Var.print y Var.print z;
      compile code limit (pc + 1) (State.pop 1 state)
        (Let (x, Prim (Extern "%int_asr", [Pv y; Pv z])) :: instrs)
  | EQ ->
      let y = State.accu state in
      let z = State.peek 0 state in
      let (x, state) = State.fresh_var state in
      if debug_parser () then Format.printf "%a = mk_bool(%a == %a)@."
        Var.print x Var.print y Var.print z;
      compile code limit (pc + 1) (State.pop 1 state)
        (Let (x, Prim (Eq, [Pv y; Pv z])) :: instrs)
  | NEQ ->
      let y = State.accu state in
      let z = State.peek 0 state in
      let (x, state) = State.fresh_var state in
      if debug_parser () then Format.printf "%a = mk_bool(%a != %a)@."
        Var.print x Var.print y Var.print z;
      compile code limit (pc + 1) (State.pop 1 state)
        (Let (x, Prim (Neq, [Pv y; Pv z])) :: instrs)
  | LTINT ->
      let y = State.accu state in
      let z = State.peek 0 state in
      let (x, state) = State.fresh_var state in
      if debug_parser () then Format.printf "%a = mk_bool(%a < %a)@." Var.print x
        Var.print y Var.print (State.peek 0 state);
      compile code limit (pc + 1) (State.pop 1 state)
        (Let (x, Prim (Lt, [Pv y; Pv z])) :: instrs)
  | LEINT ->
      let y = State.accu state in
      let z = State.peek 0 state in
      let (x, state) = State.fresh_var state in
      if debug_parser () then Format.printf "%a = mk_bool(%a <= %a)@."
        Var.print x Var.print y Var.print z;
      compile code limit (pc + 1) (State.pop 1 state)
        (Let (x, Prim (Le, [Pv y; Pv z])) :: instrs)
  | GTINT ->
      let y = State.accu state in
      let z = State.peek 0 state in
      let (x, state) = State.fresh_var state in
      if debug_parser () then Format.printf "%a = mk_bool(%a > %a)@."
        Var.print x Var.print y Var.print z;
      compile code limit (pc + 1) (State.pop 1 state)
        (Let (x, Prim (Lt, [Pv z; Pv y])) :: instrs)
  | GEINT ->
      let y = State.accu state in
      let z = State.peek 0 state in
      let (x, state) = State.fresh_var state in
      if debug_parser () then Format.printf "%a = mk_bool(%a >= %a)@."
        Var.print x Var.print y Var.print z;
      compile code limit (pc + 1) (State.pop 1 state)
        (Let (x, Prim (Le, [Pv z; Pv y])) :: instrs)
  | OFFSETINT ->
      let n = gets code (pc + 1) in
      let y = State.accu state in
      let (z, state) = State.fresh_var state in
      let (x', state) = State.fresh_var state in
      let (x, state) = State.fresh_var state in
      if debug_parser () then Format.printf "%a = %a + %d@." Var.print x Var.print y n;
      compile code limit (pc + 2) state
        (Let (x, Prim (WrapInt, [Pv x'])) ::
         Let (x', Prim (Extern "%int_add", [Pv y; Pv z])) ::
         Let (z, Const n) :: instrs)
  | OFFSETREF ->
      let n = gets code (pc + 1) in
      let x = State.accu state in
      if debug_parser () then Format.printf "%a += %d@." Var.print x n;
      let instrs = Offset_ref (x, n) :: instrs in
      let (x, state) = State.fresh_var state in
      if debug_parser () then Format.printf "x = 0@.";
      compile code limit (pc + 2) state (Let (x, Const 0) :: instrs)
  | ISINT ->
      let y = State.accu state in
      let (x, state) = State.fresh_var state in
      if debug_parser () then Format.printf "%a = !%a@." Var.print x Var.print y;
      compile code limit (pc + 1) state (Let (x, Prim (IsInt, [Pv y])) :: instrs)
  | BEQ ->
      let n = gets code (pc + 1) in
      let offset = gets code (pc + 2) in
      let x = State.accu state in
      let args = State.stack_vars state in
      (instrs,
       Cond (CEq n, x, (pc + offset + 2, args), (pc + 3, args)), state)
  | BNEQ ->
      let n = gets code (pc + 1) in
      let offset = gets code (pc + 2) in
      let x = State.accu state in
      let args = State.stack_vars state in
      (instrs,
       Cond (CEq n, x, (pc + 3, args), (pc + offset + 2, args)), state)
  | BLTINT ->
      let n = gets code (pc + 1) in
      let offset = gets code (pc + 2) in
      let x = State.accu state in
      let args = State.stack_vars state in
      (instrs,
       Cond (CLt n, x, (pc + offset + 2, args), (pc + 3, args)), state)
  | BLEINT ->
      let n = gets code (pc + 1) in
      let offset = gets code (pc + 2) in
      let x = State.accu state in
      let args = State.stack_vars state in
      (instrs,
       Cond (CLe n, x, (pc + offset + 2, args), (pc + 3, args)), state)
  | BGTINT ->
      let n = gets code (pc + 1) in
      let offset = gets code (pc + 2) in
      let x = State.accu state in
      let args = State.stack_vars state in
      (instrs,
       Cond (CLe n, x, (pc + 3, args), (pc + offset + 2, args)), state)
  | BGEINT ->
      let n = gets code (pc + 1) in
      let offset = gets code (pc + 2) in
      let x = State.accu state in
      let args = State.stack_vars state in
      (instrs,
       Cond (CLt n, x, (pc + 3, args), (pc + offset + 2, args)), state)
  | BULTINT ->
      let n = getu code (pc + 1) in
      let offset = gets code (pc + 2) in
      let x = State.accu state in
      let args = State.stack_vars state in
      (instrs,
       Cond (CUlt n, x, (pc + offset + 2, args), (pc + 3, args)), state)
  | BUGEINT ->
      let n = getu code (pc + 1) in
      let offset = gets code (pc + 2) in
      let x = State.accu state in
      let args = State.stack_vars state in
      (instrs,
       Cond (CUlt n, x, (pc + 3, args), (pc + offset + 2, args)), state)
  | ULTINT ->
      let y = State.accu state in
      let z = State.peek 0 state in
      let (x, state) = State.fresh_var state in
      if debug_parser () then Format.printf "%a = mk_bool(%a <= %a) (unsigned)@."
        Var.print x Var.print y Var.print z;
      compile code limit (pc + 1) (State.pop 1 state)
        (Let (x, Prim (Ult, [Pv y; Pv z])) :: instrs)
  | UGEINT ->
      let y = State.accu state in
      let z = State.peek 0 state in
      let (x, state) = State.fresh_var state in
      if debug_parser () then Format.printf "%a = mk_bool(%a >= %a)@."
        Var.print x Var.print y Var.print z;
      compile code limit (pc + 1) (State.pop 1 state)
        (Let (x, Prim (Ult, [Pv z; Pv y])) :: instrs)
  | GETPUBMET ->
      let n = gets code (pc + 1) in
      let cache = !method_cache_id in
      incr method_cache_id;
      let obj = State.accu state in
      let state = State.push state in
      let (tag, state) = State.fresh_var state in
      let (m, state) = State.fresh_var state in
if debug_parser () then Format.printf "%a = %d@." Var.print tag n;
if debug_parser () then Format.printf "%a = caml_get_public_method(%a, %a)@."
        Var.print m Var.print obj Var.print tag;
      compile code limit (pc + 3) state
        (Let (m, Prim (Extern "caml_get_public_method",
                       [Pv obj; Pv tag; Pc (Int cache)])) ::
         Let (tag, Const n) :: instrs)
  | GETDYNMET ->
      let tag = State.accu state in
      let obj = State.peek 0 state in
      let (m, state) = State.fresh_var state in
if debug_parser () then Format.printf "%a = caml_get_public_method(%a, %a)@."
        Var.print m Var.print obj Var.print tag;
      compile code limit (pc + 1) state
        (Let (m, Prim (Extern "caml_get_public_method",
                       [Pv obj; Pv tag; Pc (Int 0)])) ::
         instrs)
  | GETMETHOD ->
      let lab = State.accu state in
      let obj = State.peek 0 state in
      let (meths, state) = State.fresh_var state in
      let (m, state) = State.fresh_var state in
if debug_parser () then Format.printf "%a = lookup(%a, %a)@."
  Var.print m Var.print obj Var.print lab;
      compile code limit (pc + 1) state
        (Let (m, Prim (Array_get, [Pv meths; Pv lab])) ::
         Let (meths, Field (obj, 0)) :: instrs)
  | STOP ->
      (instrs, Stop, state)
  end

(****)

let merge_path p1 p2 =
  match p1, p2 with
    [], _ -> p2
  | _, [] -> p1
  | _     -> assert (p1 = p2); p1

let (>>) x f = f x

let fold_children blocks pc f accu =
  let block = AddrMap.find pc blocks in
  match block.branch with
    Return _ | Raise _ | Stop ->
      accu
  | Branch (pc', _) | Poptrap (pc', _) ->
      f pc' accu
  | Cond (_, _, (pc1, _), (pc2, _)) | Pushtrap ((pc1, _), _, (pc2, _), _) ->
      f pc1 accu >> f pc1 >> f pc2
  | Switch (_, a1, a2) ->
      accu >> Array.fold_right (fun (pc, _) accu -> f pc accu) a1
           >> Array.fold_right (fun (pc, _) accu -> f pc accu) a2

let rec traverse blocks pc visited blocks' =
  if not (AddrSet.mem pc visited) then begin
    let visited = AddrSet.add pc visited in
    let (visited, blocks', path) =
      fold_children blocks pc
        (fun pc (visited, blocks', path) ->
           let (visited, blocks', path') =
             traverse blocks pc visited blocks' in
           (visited, blocks', merge_path path path'))
        (visited, blocks', [])
    in
    let block = AddrMap.find pc blocks in
    let (blocks', path) =
      (* Note that there is no matching poptrap when an exception is always
         raised in the [try ... with ...] body. *)
      match block.branch, path with
        Pushtrap (cont1, x, cont2, _), pc3 :: rem ->
          (AddrMap.add
             pc { block with branch = Pushtrap (cont1, x, cont2, pc3) }
             blocks',
           rem)
      | Poptrap (pc, _), _ ->
          (blocks', pc :: path)
      | _ ->
          (blocks', path)
    in
    (visited, blocks', path)
  end else
    (visited, blocks', [])

let match_exn_traps ((_, blocks, _) as p) =
  fold_closures p
    (fun _ _ (pc, _) blocks' ->
       let (_, blocks', path) = traverse blocks pc AddrSet.empty blocks' in
       assert (path = []);
       blocks')
    blocks

(****)

let parse_bytecode ?(toplevel=false) ?(debug=`No) code state standalone_info =
  Code.Var.reset ();
  analyse_blocks code;
  if debug = `Full then Debug.iter (fun pc _ -> add_jump () pc);
  compile_block code 0 state;

  let blocks =
    AddrMap.mapi
      (fun pc (state, instr, last) ->
         { params = State.stack_vars state;
           handler = State.current_handler state;
           body = instr; branch = last })
      !compiled_blocks
  in
  compiled_blocks := AddrMap.empty;
  tagged_blocks := AddrSet.empty;

  let free_pc = String.length code / 4 in
  let g = State.globals state in
  let body =
    match standalone_info with
      Some (symb, crcs, prim, files, paths) ->
        let l = ref [] in


        let set_global x v rem =
          let globals = Var.fresh () in
          Let (globals,
               Prim (Extern "caml_get_global_data", [])) ::
            Let (Var.fresh (),
                 Prim (Extern "caml_js_set", [Pv globals; Pc (String x); Pv v])) ::
            rem in


        let register_global n =
          l :=
            let x = Var.fresh () in
            Let (x, Const n) ::
            Let (Var.fresh (),
                 Prim (Extern "caml_register_global",
                       [Pv x ; Pv (access_global g n)])) ::
            !l
        in
        register_global 1; (* Sys_error *)
        register_global 2; (* Failure *)
        register_global 3; (* Invalid_argument *)
        register_global 4; (* End_of_file *)
        register_global 5; (* Division_by_zero *)
        register_global 6; (* Not_found *)
        for i = Array.length g.constants - 1  downto 0 do
          match g.vars.(i) with
            Some x when g.is_const.(i) ->
              if g.is_exported.(i) then register_global i;
              l := Let (x, Constant (parse_const g.constants.(i))) :: !l
          | _ ->
              ()
        done;
        let fs = ref [] in
        List.iter (fun name ->
            let file =
              try
                Util.find_in_paths paths name
              with Not_found ->
                Format.eprintf "%s: file '%s' not found@."
                  Sys.argv.(0) name;
                exit 1
            in
            let s = Util.read_file file in
            fs := (Pc (IString name),Pc (IString s)) :: !fs
          ) files;

        if toplevel then begin
          (* Include linking information *)
          let toc =
            [("SYMB", Obj.repr symb); ("CRCS", crcs); ("PRIM", Obj.repr prim)]
          in
          l :=
            (let x = Var.fresh () in
             Let (x, Constant (parse_const (Obj.repr toc))) ::
             set_global "toc" x !l);
          l :=
            (let x = Var.fresh () in
             Let (x, Constant (Int (Array.length g.primitives))) ::
             set_global "prim_count" x !l);
          (* Include interface files *)

          Tbl.iter
            (fun id num ->
               if id.Ident.flags = 1 then begin
                 let name = String.uncapitalize id.Ident.name ^ ".cmi" in
                 let file =
                   try
                     Util.find_in_paths paths name
                   with Not_found ->
                     let name = String.capitalize id.Ident.name ^ ".cmi" in
                     try
                       Util.find_in_paths paths name
                     with Not_found ->
                       Format.eprintf "%s: interface file '%s' not found@."
                         Sys.argv.(0) name;
                       exit 1
                 in
                 let s = Util.read_file file in
                 fs := (Pc (IString name),Pc (IString s)) :: !fs
               end) symb.num_tbl;
        end;
        (List.map (fun (n, c) -> Let(Var.fresh (), Prim(Extern "caml_register_file", [n;c]))) !fs) @ !l
    | None ->
        let globals = Var.fresh () in
        let l =
          ref [Let (globals,
                    Prim (Extern "caml_get_global_data", []))]
        in
        for i = 0 to Array.length g.vars - 1 do
          match g.vars.(i) with
            Some x when g.is_const.(i) ->
              l := Let (x, Field (globals, i)) :: !l
          | _ ->
              ()
        done;
        List.rev !l
  in
  let last = Branch (0, []) in
  let pc = free_pc in
  let blocks =
    AddrMap.add free_pc
      { params = []; handler = None; body = body; branch = last }
      blocks
  in
  let free_pc = free_pc + 1 in
  let blocks = match_exn_traps (pc, blocks, free_pc) in
  let debug pc =
    Debug.find_loc pc
  in
  ((pc, blocks, free_pc), debug)

(****)

exception Bad_magic_number of string

let magic_size = 12
let type_file = function
  | "Caml1999X008" -> "exe"
  | "Caml1999I015" -> "cmi"
  | "Caml1999O007" -> "cmo"
  | "Caml1999A008" -> "cma"
  | "Caml1999Y011" -> "cmx"
  | "Caml1999Z010" -> "cmxa"
  | "Caml2007D001" -> "cmxs"
  | "Caml2012T002" -> "cmt"
  | "Caml1999M016" -> "impl"
  | "Caml1999N015" -> "intf"
  | s -> raise (Bad_magic_number s)

let seek_section toc ic name =
  let rec seek_sec curr_ofs = function
    [] -> raise Not_found
  | (n, len) :: rem ->
      if n = name
      then begin seek_in ic (curr_ofs - len); len end
      else seek_sec (curr_ofs - len) rem in
  seek_sec (in_channel_length ic - 16 - 8 * List.length toc) toc

let read_toc ic =
  let pos_trailer = in_channel_length ic - 16 in
  seek_in ic pos_trailer;
  let num_sections = input_binary_int ic in
  let header = String.create magic_size in
  really_input ic header 0 magic_size;
  if type_file header <> "exe" then raise (Bad_magic_number header);
  seek_in ic (pos_trailer - 8 * num_sections);
  let section_table = ref [] in
  for i = 1 to num_sections do
    let name = String.create 4 in
    really_input ic name 0 4;
    let len = input_binary_int ic in
    section_table := (name, len) :: !section_table
  done;
  !section_table

let read_primitive_table toc ic =
  let len = seek_section toc ic "PRIM" in
  let p = String.create len in
  really_input ic p 0 len;
  let rec split beg cur =
    if cur >= len then []
    else if p.[cur] = '\000' then
      String.sub p beg (cur - beg) :: split (cur + 1) (cur + 1)
    else
      split beg (cur + 1) in
  Array.of_list(split 0 0),p

(****)

let orig_code = Str.regexp_string
  ("\x6c\x00\x00\x00\x1f\x00\x00\x00" ^ (* pushconstint 31 *)
   "\x69\x00\x00\x00" ^                 (* pushconst1 *)
   "\x76\x00\x00\x00" ^                 (* lslint *)
   "\x84\x00\x00\x00\x00\x00\x00\x00\x05\x00\x00\x00" ^
                                        (* bneq +5    (overwrite from here) *)
   "\x67\x00\x00\x00\x1e\x00\x00\x00" ^ (* constint 30 *)
   "\x54\x00\x00\x00\x03\x00\x00\x00" ^ (* branch +3 *)
   "\x67\x00\x00\x00\x3e\x00\x00\x00" ^ (* constint 62 *)
   "\x69\x00\x00\x00" ^                 (* pushconst1 *)
   "\x76\x00\x00\x00")                  (* lslint *)

let fixed_code =
  "\x67\x00\x00\x00\x1f\x00\x00\x00" ^ (* constint 31 *)
  "\x54\x00\x00\x00\x06\x00\x00\x00" ^ (* branch   +6 *)
  "\x69\x00\x00\x00"                   (* pushconst1  *)

let fix_min_max_int code =
  begin try
    let i = Str.search_forward orig_code code 0 in
    String.blit fixed_code 0 code (i + 16) (String.length fixed_code)
  with Not_found ->
    Format.eprintf
      "Warning: could not fix min_int/max_int definition \
       (bytecode not found).@."
  end

(****)

let override_global =
  let jsmodule name func =
    Prim(Extern "%overrideMod",[Pc (String name);Pc (String func)]) in
  [
    "CamlinternalMod",(fun orig instrs ->
        let x = Var.fresh () in
        Var.name x "internalMod";
        let init_mod = Var.fresh () in
        let update_mod = Var.fresh () in
        x, Let(x,Block(0,[| init_mod; update_mod |]))::
           Let(init_mod,jsmodule "CamlinternalMod" "init_mod")::
           Let(update_mod,jsmodule "CamlinternalMod" "update_mod")::
           instrs)
  ]


let from_channel  ?(toplevel=false) ?(debug=`No) ~files ~paths ic =
  let toc = read_toc ic in
  let primitive_table,prim = read_primitive_table toc ic in
  let code_size = seek_section toc ic "CODE" in
  let code = String.create code_size in
  really_input ic code 0 code_size;

  ignore(seek_section toc ic "DATA");
  let init_data = (input_value ic : Obj.t array) in

  ignore(seek_section toc ic "SYMB");
  let symbols = (input_value ic : Ident.t numtable) in

  if debug <> `No then begin
    try
      ignore(seek_section toc ic "DBUG");
      Debug.read ic;
    with Not_found -> ()
  end;

  let globals = make_globals (Array.length init_data) init_data primitive_table in
  if toplevel then begin
    Tbl.iter (fun _ n -> globals.is_exported.(n) <- true) symbols.num_tbl;
    (* @vouillon: *)
    (* we should then use the -linkalloption to build the toplevel. *)
    (* The OCaml compiler can generate code using this primitive but *)
    (* does not use it itself. This is the only primitive in this case. *)
    (* Ideally, Js_of_ocaml should parse the .mli files for primitives as *)
    (* well as marking this primitive as potentially used. But *)
    (* the -linkall option is probably good enough. *)

    (* Primitive.mark_used "caml_string_greaterthan" *)
  end;

  fix_min_max_int code;

  let state = State.initial globals in

  List.iter (fun (name, v) ->
      try
        let nn = { Ident.stamp= 0; name; flags= 0 } in
        let i = Tbl.find (fun x1 x2 -> String.compare x1.Ident.name x2.Ident.name) nn symbols.num_tbl in
        globals.override.(i) <- Some v;
        if debug_parser () then Format.eprintf "overriding global %s@." name
      with Not_found -> ()
    ) override_global;

  ignore(seek_section toc ic "CRCS");
  let crcs = (input_value ic : Obj.t) in
  parse_bytecode ~toplevel ~debug code state (Some (symbols, crcs, prim, files, paths))

(* As input: list of primitives + size of global table *)
let from_string ?toplevel primitives code =
  let globals = make_globals 0 [||] primitives in
  let state = State.initial globals in
  parse_bytecode ?toplevel code state None<|MERGE_RESOLUTION|>--- conflicted
+++ resolved
@@ -507,13 +507,8 @@
   if not (AddrSet.mem pc !tagged_blocks) then begin
     let len = String.length code  / 4 in
     let limit = next_block len pc in
-<<<<<<< HEAD
-    if debug () then Format.eprintf "Compiling from %d to %d@." pc (limit - 1);
+    if debug_parser () then Format.eprintf "Compiling from %d to %d@." pc (limit - 1);
     let state = State.start_block state pc in
-=======
-    if debug_parser () then Format.eprintf "Compiling from %d to %d@." pc (limit - 1);
-    let state = State.start_block state in
->>>>>>> a3a40573
     tagged_blocks := AddrSet.add pc !tagged_blocks;
     let (instr, last, state') = compile code limit pc state [] in
     compiled_blocks :=
@@ -713,13 +708,8 @@
       (Let (t, Apply (f, [x; y; z], false)) :: instrs, Return t, state)
   | RETURN ->
       let x = State.accu state in
-<<<<<<< HEAD
-      if debug () then Format.printf "return %a@." Var.print x;
+      if debug_parser () then Format.printf "return %a@." Var.print x;
       (instrs, Return x, state)
-=======
-      if debug_parser () then Format.printf "return %a@." Var.print x;
-      (instrs, Return (x,DebugAddr.of_addr pc), state)
->>>>>>> a3a40573
   | RESTART ->
       assert false
   | GRAB ->
@@ -1080,13 +1070,8 @@
         (Let (x, Const 0) :: instrs)
   | BRANCH ->
       let offset = gets code (pc + 1) in
-<<<<<<< HEAD
-      if debug () then Format.printf "... (branch)@.";
+      if debug_parser () then Format.printf "... (branch)@.";
       (instrs, Branch (pc + offset + 1, State.stack_vars state), state)
-=======
-      if debug_parser () then Format.printf "... (branch)@.";
-      (instrs, Branch ((pc + offset + 1, State.stack_vars state), DebugAddr.of_addr pc), state)
->>>>>>> a3a40573
   | BRANCHIF ->
       let offset = gets code (pc + 1) in
       let x = State.accu state in
@@ -1135,13 +1120,9 @@
       compile_block code (pc + 1) (State.pop 4 (State.pop_handler state));
       (instrs, Poptrap (pc + 1, State.stack_vars state), state)
   | RAISE ->
-<<<<<<< HEAD
-      if debug () then Format.printf "throw(%a)@." Var.print (State.accu state);
+      if debug_parser () then
+        Format.printf "throw(%a)@." Var.print (State.accu state);
       (instrs, Raise (State.accu state), state)
-=======
-      if debug_parser () then Format.printf "throw(%a)@." Var.print (State.accu state);
-      (instrs, Raise (State.accu state, DebugAddr.of_addr pc), state)
->>>>>>> a3a40573
   | CHECK_SIGNALS ->
       compile code limit (pc + 1) state instrs
   | C_CALL1 ->
