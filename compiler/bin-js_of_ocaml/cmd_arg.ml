--- conflicted
+++ resolved
@@ -46,12 +46,7 @@
   ; source_map : (string option * Source_map.t) option
   ; runtime_files : string list
   ; no_runtime : bool
-<<<<<<< HEAD
-  ; include_partial_runtime : bool
-  ; runtime_only : bool
-=======
   ; include_runtime : bool
->>>>>>> bd764f90
   ; output_file : [ `Name of string | `Stdout ] * bool
   ; bytecode : [ `File of string | `Stdin | `None ]
   ; params : (string * string) list
@@ -127,19 +122,11 @@
     let doc = "Do not include the standard runtime." in
     Arg.(value & flag & info [ "noruntime"; "no-runtime" ] ~doc)
   in
-<<<<<<< HEAD
-  let include_partial_runtime =
+  let include_runtime =
     let doc =
       "Include (partial) runtime when compiling cmo and cma files to JavaScript."
     in
-    Arg.(value & flag & info [ "include-partial-runtime" ] ~doc)
-=======
-  let include_runtime =
-    let doc =
-      "Include (partial) runtime when compiling cmo and cma files to JavaScript."
-    in
     Arg.(value & flag & info [ "include-runtime" ] ~doc)
->>>>>>> bd764f90
   in
   let no_sourcemap =
     let doc =
@@ -282,11 +269,7 @@
       no_cmis
       profile
       no_runtime
-<<<<<<< HEAD
-      include_partial_runtime
-=======
       include_runtime
->>>>>>> bd764f90
       no_sourcemap
       sourcemap
       sourcemap_inline_in_js
@@ -300,17 +283,10 @@
     let chop_extension s = try Filename.chop_extension s with Invalid_argument _ -> s in
     let runtime_files = js_files in
     let fs_external = fs_external || (toplevel && no_cmis) in
-<<<<<<< HEAD
-    let input_file =
-      match input_file with
-      | "-" -> None
-      | x -> Some x
-=======
     let bytecode =
       match input_file with
       | "-" -> `Stdin
       | x -> `File x
->>>>>>> bd764f90
     in
     let output_file =
       match output_file with
@@ -359,12 +335,7 @@
       ; include_dirs
       ; runtime_files
       ; no_runtime
-<<<<<<< HEAD
-      ; include_partial_runtime
-      ; runtime_only = false
-=======
       ; include_runtime
->>>>>>> bd764f90
       ; fs_files
       ; fs_output
       ; fs_external
@@ -393,11 +364,7 @@
       $ no_cmis
       $ profile
       $ noruntime
-<<<<<<< HEAD
-      $ include_partial_runtime
-=======
       $ include_runtime
->>>>>>> bd764f90
       $ no_sourcemap
       $ sourcemap
       $ sourcemap_inline_in_js
@@ -597,12 +564,7 @@
       ; include_dirs
       ; runtime_files
       ; no_runtime
-<<<<<<< HEAD
-      ; include_partial_runtime = false
-      ; runtime_only = true
-=======
       ; include_runtime = false
->>>>>>> bd764f90
       ; fs_files
       ; fs_output
       ; fs_external
