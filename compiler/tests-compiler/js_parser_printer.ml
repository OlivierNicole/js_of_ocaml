--- conflicted
+++ resolved
@@ -232,40 +232,6 @@
 
   [%expect
     {|
-<<<<<<< HEAD
-    /*<<fake:2:4>>*/  /*<<fake:2:10>>*/ var
-    a = x=> /*<<fake:2:18>>*/ x + 2 /*<<fake:2:23>>*/ ;
-    /*<<fake:3:4>>*/  /*<<fake:3:10>>*/ var
-    a = ()=> /*<<fake:3:19>>*/ 2 /*<<fake:3:20>>*/ ;
-    /*<<fake:4:4>>*/  /*<<fake:4:10>>*/ var
-    a = x=> /*<<fake:4:20>>*/ x + 2 /*<<fake:4:25>>*/ ;
-    /*<<fake:5:4>>*/  /*<<fake:5:10>>*/ var
-    a = (x, y)=> /*<<fake:5:22>>*/ x + y /*<<fake:5:27>>*/ ;
-    /*<<fake:7:4>>*/  /*<<fake:7:10>>*/ var
-    a = x=>{ /*<<fake:7:20>>*/ x + 2; /*<<fake:7:13>>*/ };
-    /*<<fake:8:4>>*/  /*<<fake:8:10>>*/ var
-    a = ()=>{ /*<<fake:8:21>>*/ 2; /*<<fake:8:13>>*/ };
-    /*<<fake:9:4>>*/  /*<<fake:9:10>>*/ var
-    a = x=>{ /*<<fake:9:22>>*/ x + 2; /*<<fake:9:13>>*/ };
-    /*<<fake:11:4>>*/  /*<<fake:11:10>>*/ var
-    a =
-      ( /*<<fake:11:16>>*/ x = 1 / 2)=> /*<<fake:11:28>>*/ x + 10 /*<<fake:11:34>>*/ ;
-    /*<<fake:13:4>>*/  /*<<fake:13:10>>*/ var
-    a =
-      ( /*<<fake:13:16>>*/ x = /qwe/g)=> /*<<fake:13:30>>*/ x + 10 /*<<fake:13:36>>*/ ;
-    /*<<fake:16:4>>*/  /*<<fake:16:10>>*/ var
-    a =
-      x=>
-          /*<<fake:16:17>>*/ y=> /*<<fake:16:22>>*/ x + y /*<<fake:16:27>>*/  /*<<fake:16:27>>*/ ;
-    /*<<fake:17:4>>*/  /*<<fake:17:10>>*/ var
-    a =
-      x=>
-          /*<<fake:17:17>>*/ y=> /*<<fake:17:23>>*/ x + y /*<<fake:17:28>>*/  /*<<fake:17:29>>*/ ;
-    /*<<fake:19:4>>*/  /*<<fake:19:10>>*/ var
-    a = async x=> /*<<fake:19:23>>*/ y /*<<fake:19:24>>*/ ;
-    /*<<fake:20:4>>*/  /*<<fake:20:10>>*/ var
-    a = async (a, b)=> /*<<fake:20:27>>*/ a + b /*<<fake:20:32>>*/ ; |}]
-=======
     var a =  /*<<fake:2:10>>*/ x=> /*<<fake:2:18>>*/ x + 2 /*<<fake:2:23>>*/ ;
     var a =  /*<<fake:3:10>>*/ ()=> /*<<fake:3:19>>*/ 2 /*<<fake:3:20>>*/ ;
     var a =  /*<<fake:4:10>>*/ x=> /*<<fake:4:20>>*/ x + 2 /*<<fake:4:25>>*/ ;
@@ -294,7 +260,6 @@
      a =
         /*<<fake:20:10>>*/ async (a, b)=>
            /*<<fake:20:27>>*/ a + b /*<<fake:20:32>>*/ ; |}]
->>>>>>> 93159969
 
 let%expect_test "trailing comma" =
   (* GH#989 *)
@@ -326,23 +291,6 @@
 
   [%expect
     {|
-<<<<<<< HEAD
-    /*<<fake:4:0>>*/ function rehb_new_face(_fontName){
-     /*<<fake:7:2>>*/ return undefined /*<<fake:7:18>>*/ ;
-    /*<<fake:8:0>>*/ }
-    /*<<fake:12:0>>*/ function rehb_shape(_face, text){
-     /*<<fake:13:2>>*/  /*<<fake:13:10>>*/ var
-     str =  /*<<fake:13:12>>*/ caml_to_js_string(text);
-     /*<<fake:14:2>>*/  /*<<fake:14:10>>*/ var
-     ret =
-        /*<<fake:14:12>>*/  /*<<fake:14:12>>*/ str.split("").map
-        (function mapper(_char){
-           /*<<fake:15:6>>*/ return [0, 0, 0] /*<<fake:15:69>>*/ ;
-          /*<<fake:14:30>>*/ });
-     /*<<fake:19:2>>*/  /*<<fake:19:2>>*/ ret.unshift(0);
-     /*<<fake:20:2>>*/ return ret /*<<fake:20:12>>*/ ;
-    /*<<fake:21:0>>*/ } |}]
-=======
     function rehb_new_face(_fontName){
       /*<<fake:7:2>>*/ return undefined /*<<fake:7:18>>*/ ;
      /*<<fake:8:0>>*/ }
@@ -357,7 +305,6 @@
       /*<<fake:19:2>>*/ ret.unshift(0);
       /*<<fake:20:2>>*/ return ret /*<<fake:20:12>>*/ ;
      /*<<fake:21:0>>*/ } |}]
->>>>>>> 93159969
 
 let%expect_test "rest parameters" =
   (* GH#1031 *)
@@ -415,26 +362,6 @@
 
   [%expect
     {|
-<<<<<<< HEAD
-    /*<<fake:2:9>>*/ async function compile(src){
-     /*<<fake:4:11>>*/  /*<<fake:4:31>>*/ const
-     glslangModule =
-       await
-        /*<<fake:4:39>>*/ import
-        ("https://unpkg.com/@webgpu/glslang@0.0.7/web/glslang.js");
-     /*<<fake:7:11>>*/  /*<<fake:7:25>>*/ const
-     glslang = await  /*<<fake:7:33>>*/ glslangModule.default();
-     /*<<fake:8:11>>*/ return  /*<<fake:8:18>>*/ glslang.compileGLSL
-            (src, "compute") /*<<fake:8:53>>*/ ;
-    /*<<fake:2:9>>*/ }
-    /*<<fake:12:4>>*/ async;
-    /*<<fake:13:4>>*/ function test(){ /*<<fake:13:22>>*/ }
-    /*<<fake:15:4>>*/ async function test(){ /*<<fake:15:4>>*/ }
-    /*<<fake:17:4>>*/ async;
-    /*<<fake:18:4>>*/ function* test(){ /*<<fake:18:4>>*/ }
-    /*<<fake:20:4>>*/ async function* test(){ /*<<fake:20:4>>*/ }
-    /*<<fake:22:4>>*/ 1 + async function* test(){ /*<<fake:22:8>>*/ }; |}]
-=======
     async function compile(src){
      const
       glslangModule =
@@ -454,7 +381,6 @@
     function* test(){ /*<<fake:18:4>>*/ }
     async function* test(){ /*<<fake:20:4>>*/ }
      /*<<fake:22:4>>*/ 1 + async function* test(){ /*<<fake:22:8>>*/ }; |}]
->>>>>>> 93159969
 
 let%expect_test "get/set property" =
   (* GH#1017 *)
@@ -477,26 +403,6 @@
 
   [%expect
     {|
-<<<<<<< HEAD
-    /*<<fake:2:5>>*/  /*<<fake:2:11>>*/ var
-    x =
-      {get prop(){
-         /*<<fake:3:20>>*/ return 3 /*<<fake:3:28>>*/ ;
-        /*<<fake:3:7>>*/ },
-       set prop(x){
-         /*<<fake:4:21>>*/ return x == 2 /*<<fake:4:34>>*/ ;
-        /*<<fake:4:7>>*/ },
-       a: 4,
-       b(){ /*<<fake:6:13>>*/ return 5 /*<<fake:6:21>>*/ ; /*<<fake:6:7>>*/ },
-       * e(){ /*<<fake:7:14>>*/ return 5 /*<<fake:7:22>>*/ ; /*<<fake:7:7>>*/ },
-       async e(){
-         /*<<fake:8:19>>*/ return 5 /*<<fake:8:27>>*/ ;
-        /*<<fake:8:7>>*/ },
-       async* e(){
-         /*<<fake:9:20>>*/ return 5 /*<<fake:9:28>>*/ ;
-        /*<<fake:9:7>>*/ },
-       ["field" + 1]: 3}; |}]
-=======
     var
      x =
         /*<<fake:2:11>>*/ {get prop(){
@@ -515,7 +421,6 @@
           /*<<fake:9:20>>*/ return 5 /*<<fake:9:28>>*/ ;
          /*<<fake:9:7>>*/ },
         ["field" + 1]: 3}; |}]
->>>>>>> 93159969
 
 let%expect_test "assignment pattern" =
   (* GH#1017 *)
