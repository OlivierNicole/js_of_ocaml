(* Js_of_ocaml compiler
 * http://www.ocsigen.org/js_of_ocaml/
 * Copyright (C) 2010 Jérôme Vouillon
 * Laboratoire PPS - CNRS Université Paris Diderot
 *
 * This program is free software; you can redistribute it and/or modify
 * it under the terms of the GNU Lesser General Public License as published by
 * the Free Software Foundation, with linking exception;
 * either version 2.1 of the License, or (at your option) any later version.
 *
 * This program is distributed in the hope that it will be useful,
 * but WITHOUT ANY WARRANTY; without even the implied warranty of
 * MERCHANTABILITY or FITNESS FOR A PARTICULAR PURPOSE.  See the
 * GNU Lesser General Public License for more details.
 *
 * You should have received a copy of the GNU Lesser General Public License
 * along with this program; if not, write to the Free Software
 * Foundation, Inc., 59 Temple Place - Suite 330, Boston, MA 02111-1307, USA.
 *)
open! Stdlib

let times = Debug.find "times"

open Code

(****)

let iter_cont_free_vars f (_, l) = List.iter ~f l

let iter_expr_free_vars f e =
  match e with
  | Constant _ -> ()
  | Apply { f = x; args; _ } ->
      f x;
      List.iter ~f args
  | Block (_, a, _, _) -> Array.iter ~f a
  | Field (x, _, _) -> f x
  | Closure _ -> ()
  | Special _ -> ()
  | Prim (_, l) ->
      List.iter l ~f:(fun x ->
          match x with
          | Pv x -> f x
          | Pc _ -> ())

let iter_instr_free_vars f i =
  match i with
  | Let (_, e) -> iter_expr_free_vars f e
  | Set_field (x, _, _, y) ->
      f x;
      f y
  | Offset_ref (x, _) -> f x
  | Array_set (x, y, z) ->
      f x;
      f y;
      f z
  | Assign (_, y) -> f y

let iter_last_free_var f l =
  match l with
  | Return x | Raise (x, _) -> f x
  | Stop -> ()
  | Branch cont | Poptrap cont -> iter_cont_free_vars f cont
  | Cond (x, cont1, cont2) ->
      f x;
      iter_cont_free_vars f cont1;
      iter_cont_free_vars f cont2
  | Switch (x, a1) ->
      f x;
      Array.iter a1 ~f:(fun c -> iter_cont_free_vars f c)
  | Pushtrap (cont1, _, cont2) ->
      iter_cont_free_vars f cont1;
      iter_cont_free_vars f cont2

let iter_block_free_vars f block =
  List.iter block.body ~f:(fun (i, _) -> iter_instr_free_vars f i);
  iter_last_free_var f (fst block.branch)

let iter_instr_bound_vars f i =
  match i with
  | Let (x, _) -> f x
  | Set_field _ | Offset_ref _ | Array_set _ | Assign _ -> ()

let iter_last_bound_vars f l =
  match l with
  | Return _ | Raise _ | Stop | Branch _ | Cond _ | Switch _ | Poptrap _ -> ()
  | Pushtrap (_, x, _) -> f x

let iter_block_bound_vars f block =
  List.iter ~f block.params;
  List.iter block.body ~f:(fun (i, _) -> iter_instr_bound_vars f i);
  iter_last_bound_vars f (fst block.branch)

(****)

type st =
  { index : int
  ; mutable lowlink : int
  ; mutable in_stack : bool
  ; mutable revisited : bool
  }

let find_loops p in_loop pc =
  let in_loop = ref in_loop in
  let index = ref 0 in
  let state = ref Addr.Map.empty in
  let stack = Stack.create () in
  let rec traverse pc =
    let st = { index = !index; lowlink = !index; in_stack = true; revisited = false } in
    state := Addr.Map.add pc st !state;
    incr index;
    Stack.push pc stack;
    Code.fold_children
      p.blocks
      pc
      (fun pc' () ->
        try
          let st' = Addr.Map.find pc' !state in
          if st'.in_stack
          then (
            st'.revisited <- true;
            st.lowlink <- min st.lowlink st'.index)
        with Not_found ->
          traverse pc';
          let st' = Addr.Map.find pc' !state in
          st.lowlink <- min st.lowlink st'.lowlink)
      ();
    if st.index = st.lowlink
    then (
      let l = ref [] in
      while
        let pc' = Stack.pop stack in
        l := pc' :: !l;
        (Addr.Map.find pc' !state).in_stack <- false;
        pc' <> pc
      do
        ()
      done;
      (* If we revisit the top element of the stack, then we have a loop.
         This work even for loops of size 1 *)
      if st.revisited
      then List.iter !l ~f:(fun pc' -> in_loop := Addr.Map.add pc' pc !in_loop))
  in
  traverse pc;
  !in_loop

let find_loops_in_closure p pc = find_loops p Addr.Map.empty pc

let find_all_loops p =
  Code.fold_closures
    p
    (fun _ _ (pc, _) (in_loop : _ Addr.Map.t) -> find_loops p in_loop pc)
    Addr.Map.empty

let mark_variables in_loop p =
  let vars = Var.Tbl.make () (-1) in
  let visited = BitSet.create' p.free_pc in
  let rec traverse pc =
    if not (BitSet.mem visited pc)
    then (
      BitSet.set visited pc;
      let block = Addr.Map.find pc p.blocks in
      (try
         let pc' = Addr.Map.find pc in_loop in
         iter_block_bound_vars (fun x -> Var.Tbl.set vars x pc') block
       with Not_found -> ());
      List.iter block.body ~f:(fun (i, _) ->
          match i with
          | Let (_, Closure (_, (pc', _))) -> traverse pc'
          | _ -> ());
      Code.fold_children p.blocks pc (fun pc' () -> traverse pc') ())
  in
  traverse p.start;
  vars

let free_variables vars in_loop p =
  let all_freevars = ref Addr.Map.empty in
  let freevars = ref Addr.Map.empty in
  let visited = BitSet.create' p.free_pc in
  let rec traverse pc =
    if not (BitSet.mem visited pc)
    then (
      BitSet.set visited pc;
      let block = Addr.Map.find pc p.blocks in
      iter_block_free_vars
        (fun x ->
          let pc' = Var.Tbl.get vars x in
          if pc' <> -1
          then
            let fv =
              try Addr.Map.find pc' !all_freevars with Not_found -> Var.Set.empty
            in
            let s = Var.Set.add x fv in
            all_freevars := Addr.Map.add pc' s !all_freevars)
        block;
      (try
         let pc'' = Addr.Map.find pc in_loop in
         all_freevars := Addr.Map.remove pc'' !all_freevars
       with Not_found -> ());
      List.iter block.body ~f:(fun (i, _) ->
          match i with
          | Let (_, Closure (_, (pc', _))) -> (
              traverse pc';
              try
                let pc'' = Addr.Map.find pc in_loop in
                let fv =
                  try Addr.Map.find pc'' !all_freevars with Not_found -> Var.Set.empty
                in
                freevars := Addr.Map.add pc' fv !freevars;
                all_freevars := Addr.Map.remove pc'' !all_freevars
              with Not_found -> freevars := Addr.Map.add pc' Var.Set.empty !freevars)
          | _ -> ());
      Code.fold_children p.blocks pc (fun pc' () -> traverse pc') ())
  in
  traverse p.start;
  !freevars

let f p =
  Code.invariant p;
  let t = Timer.make () in
<<<<<<< HEAD
=======
  let bound = Code.Var.ISet.empty () in
  let visited = BitSet.create' p.free_pc in
  let free_vars =
    Code.fold_closures_innermost_first
      p
      (fun _name_opt params (pc, args) acc ->
        let free = ref Var.Set.empty in
        let using x =
          if Code.Var.ISet.mem bound x then () else free := Var.Set.add x !free
        in
        let rec traverse pc =
          if not (BitSet.mem visited pc)
          then (
            BitSet.set visited pc;
            let block = Addr.Map.find pc p.blocks in
            iter_block_bound_vars (fun x -> Code.Var.ISet.add bound x) block;
            iter_block_free_vars using block;
            List.iter block.body ~f:(function
                | Let (_, Closure (_, (pc_clo, _))), _ ->
                    Code.Var.Set.iter using (Code.Addr.Map.find pc_clo acc)
                | _ -> ());
            Code.fold_children p.blocks pc (fun pc' () -> traverse pc') ())
        in
        List.iter params ~f:(fun x -> Code.Var.ISet.add bound x);
        List.iter args ~f:using;
        traverse pc;
        Code.Addr.Map.add pc !free acc)
      Code.Addr.Map.empty
  in
  if times () then Format.eprintf "  free vars 2: %a@." Timer.print t;
  free_vars

let f_mutable p =
  Code.invariant p;
  let t = Timer.make () in
>>>>>>> bd764f90
  let in_loop = find_all_loops p in
  let vars = mark_variables in_loop p in
  let free_vars = free_variables vars in_loop p in
  if times () then Format.eprintf "  free vars 1: %a@." Timer.print t;
  free_vars<|MERGE_RESOLUTION|>--- conflicted
+++ resolved
@@ -218,8 +218,6 @@
 let f p =
   Code.invariant p;
   let t = Timer.make () in
-<<<<<<< HEAD
-=======
   let bound = Code.Var.ISet.empty () in
   let visited = BitSet.create' p.free_pc in
   let free_vars =
@@ -255,7 +253,6 @@
 let f_mutable p =
   Code.invariant p;
   let t = Timer.make () in
->>>>>>> bd764f90
   let in_loop = find_all_loops p in
   let vars = mark_variables in_loop p in
   let free_vars = free_variables vars in_loop p in
