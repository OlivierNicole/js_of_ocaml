--- conflicted
+++ resolved
@@ -154,15 +154,12 @@
       | _ -> i)
   | _, _ -> i
 
-<<<<<<< HEAD
-=======
 let equal2 a b = Code.Var.equal a b
 
 let equal3 a b c = Code.Var.equal a b && Code.Var.equal b c
 
 let equal4 a b c d = Code.Var.equal a b && Code.Var.equal b c && Code.Var.equal c d
 
->>>>>>> bd764f90
 let specialize_instrs ~target info l =
   let rec aux info checks l acc =
     match l with
