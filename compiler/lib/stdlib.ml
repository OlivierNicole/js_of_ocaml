(* Js_of_ocaml compiler
 * http://www.ocsigen.org/js_of_ocaml/
 *
 * This program is free software; you can redistribute it and/or modify
 * it under the terms of the GNU Lesser General Public License as published by
 * the Free Software Foundation, with linking exception;
 * either version 2.1 of the License, or (at your option) any later version.
 *
 * This program is distributed in the hope that it will be useful,
 * but WITHOUT ANY WARRANTY; without even the implied warranty of
 * MERCHANTABILITY or FITNESS FOR A PARTICULAR PURPOSE.  See the
 * GNU Lesser General Public License for more details.
 *
 * You should have received a copy of the GNU Lesser General Public License
 * along with this program; if not, write to the Free Software
 * Foundation, Inc., 59 Temple Place - Suite 330, Boston, MA 02111-1307, USA.
 *)

module Poly = struct
  external ( < ) : 'a -> 'a -> bool = "%lessthan"

  external ( <= ) : 'a -> 'a -> bool = "%lessequal"

  external ( <> ) : 'a -> 'a -> bool = "%notequal"

  external ( = ) : 'a -> 'a -> bool = "%equal"

  external ( > ) : 'a -> 'a -> bool = "%greaterthan"

  external ( >= ) : 'a -> 'a -> bool = "%greaterequal"

  external compare : 'a -> 'a -> int = "%compare"

  external equal : 'a -> 'a -> bool = "%equal"
end

module Int_replace_polymorphic_compare = struct
  let ( < ) (x : int) y = x < y

  let ( <= ) (x : int) y = x <= y

  let ( <> ) (x : int) y = x <> y

  let ( = ) (x : int) y = x = y

  let ( > ) (x : int) y = x > y

  let ( >= ) (x : int) y = x >= y

  let compare (x : int) y = compare x y

  let equal (x : int) y = x = y

  let max (x : int) y = if x >= y then x else y

  let min (x : int) y = if x <= y then x else y
end

let phys_equal = ( == )

let ( == ) = `use_phys_equal

let ( != ) = `use_phys_equal

include Int_replace_polymorphic_compare

let quiet = ref false

let werror = ref false

let warnings = ref 0

let warn fmt =
  Format.ksprintf
    (fun s ->
      incr warnings;
      if not !quiet then Format.eprintf "%s%!" s)
    fmt

let fail = ref true

let failwith_ fmt =
  Printf.ksprintf (fun s -> if !fail then failwith s else Format.eprintf "%s@." s) fmt

let raise_ exn =
  if !fail then raise exn else Format.eprintf "%s@." (Printexc.to_string exn)

let int_num_bits = Sys.int_size

module List = struct
  include ListLabels

  let rec equal ~eq a b =
    match a, b with
    | [], [] -> true
    | x :: xs, y :: ys -> eq x y && equal ~eq xs ys
    | [], _ :: _ | _ :: _, [] -> false

  let rec find_map ~f = function
    | [] -> None
    | x :: l -> (
        match f x with
        | Some _ as result -> result
        | None -> find_map ~f l)

  let rec find_map_value ~f ~default = function
    | [] -> default
    | x :: l -> (
        match f x with
        | Some result -> result
        | None -> find_map_value ~f ~default l)

  let rec rev_append_map ~f l acc =
    match l with
    | [] -> acc
    | x :: xs -> rev_append_map ~f xs (f x :: acc)

  let slow_map l ~f = rev (rev_map ~f l)

  let max_non_tailcall =
    match Sys.backend_type with
    | Sys.Native | Sys.Bytecode -> 1_000
    | Sys.Other _ -> 50

  let rec count_map ~f l ctr =
    match l with
    | [] -> []
    | [ x1 ] ->
        let f1 = f x1 in
        [ f1 ]
    | [ x1; x2 ] ->
        let f1 = f x1 in
        let f2 = f x2 in
        [ f1; f2 ]
    | [ x1; x2; x3 ] ->
        let f1 = f x1 in
        let f2 = f x2 in
        let f3 = f x3 in
        [ f1; f2; f3 ]
    | [ x1; x2; x3; x4 ] ->
        let f1 = f x1 in
        let f2 = f x2 in
        let f3 = f x3 in
        let f4 = f x4 in
        [ f1; f2; f3; f4 ]
    | x1 :: x2 :: x3 :: x4 :: x5 :: tl ->
        let f1 = f x1 in
        let f2 = f x2 in
        let f3 = f x3 in
        let f4 = f x4 in
        let f5 = f x5 in
        f1
        :: f2
        :: f3
        :: f4
        :: f5
        :: (if ctr > max_non_tailcall then slow_map ~f tl else count_map ~f tl (ctr + 1))

  let map l ~f = count_map ~f l 0

  let rec take' acc n l =
    if n = 0
    then acc, l
    else
      match l with
      | [] -> acc, []
      | x :: xs -> take' (x :: acc) (pred n) xs

  let take n l =
    let x, xs = take' [] n l in
    rev x, xs

  let rec last = function
    | [] -> None
    | [ x ] -> Some x
    | _ :: xs -> last xs

  let sort_uniq ~compare l =
    let l = List.sort compare l in
    match l with
    | ([] | [ _ ]) as l -> l
    | x :: xs ->
        let rec loop prev = function
          | [] -> [ prev ]
          | x :: rest when compare x prev = 0 -> loop prev rest
          | x :: rest -> prev :: loop x rest
        in
        loop x xs

  let is_empty = function
    | [] -> true
    | _ -> false

  let partition_map t ~f =
    let rec loop t fst snd =
      match t with
      | [] -> rev fst, rev snd
      | x :: t -> (
          match f x with
          | `Fst y -> loop t (y :: fst) snd
          | `Snd y -> loop t fst (y :: snd))
    in
    loop t [] []

  let tail_append l1 l2 = rev_append (rev l1) l2

  let rec count_append l1 l2 count =
    match l2 with
    | [] -> l1
    | _ -> (
        match l1 with
        | [] -> l2
        | [ x1 ] -> x1 :: l2
        | [ x1; x2 ] -> x1 :: x2 :: l2
        | [ x1; x2; x3 ] -> x1 :: x2 :: x3 :: l2
        | [ x1; x2; x3; x4 ] -> x1 :: x2 :: x3 :: x4 :: l2
        | x1 :: x2 :: x3 :: x4 :: x5 :: tl ->
            x1
            :: x2
            :: x3
            :: x4
            :: x5
            ::
            (if count > max_non_tailcall
             then tail_append tl l2
             else count_append tl l2 (count + 1)))

  let append l1 l2 = count_append l1 l2 0

  let group l ~f =
    let rec loop (l : 'a list) (this_group : 'a list) (acc : 'a list list) : 'a list list
        =
      match l with
      | [] -> List.rev (List.rev this_group :: acc)
      | x :: xs ->
          let pred = List.hd this_group in
          if f x pred
          then loop xs (x :: this_group) acc
          else loop xs [ x ] (List.rev this_group :: acc)
    in
    match l with
    | [] -> []
    | x :: xs -> loop xs [ x ] []

  let concat_map ~f l =
    let rec aux f acc = function
      | [] -> rev acc
      | x :: l ->
          let xs = f x in
          aux f (rev_append xs acc) l
    in
    aux f [] l

  let split_last xs =
    let rec aux acc = function
      | [] -> None
      | [ x ] -> Some (rev acc, x)
      | x :: xs -> aux (x :: acc) xs
    in
    aux [] xs

  (* like [List.map] except that it calls the function with
     an additional argument to indicate whether we're mapping
     over the last element of the list *)
  let rec map_last ~f l =
    match l with
    | [] -> assert false
    | [ x ] -> [ f true x ]
    | x :: xs -> f false x :: map_last ~f xs

  (* like [List.iter] except that it calls the function with
     an additional argument to indicate whether we're iterating
     over the last element of the list *)
  let rec iter_last ~f l =
    match l with
    | [] -> ()
    | [ a ] -> f true a
    | a :: l ->
        f false a;
        iter_last ~f l
end

let ( @ ) = List.append

module Nativeint = struct
  include Nativeint

  external equal : nativeint -> nativeint -> bool = "%equal"
end

module Int32 = struct
  include Int32

  external ( < ) : int32 -> int32 -> bool = "%lessthan"

  external ( <= ) : int32 -> int32 -> bool = "%lessequal"

  external ( <> ) : int32 -> int32 -> bool = "%notequal"

  external ( = ) : int32 -> int32 -> bool = "%equal"

  external ( > ) : int32 -> int32 -> bool = "%greaterthan"

  external ( >= ) : int32 -> int32 -> bool = "%greaterequal"

  external compare : int32 -> int32 -> int = "%compare"

  external equal : int32 -> int32 -> bool = "%equal"

  let warn_overflow name ~to_dec ~to_hex i i32 =
    warn
      "Warning: integer overflow: %s 0x%s (%s) truncated to 0x%lx (%ld); the generated \
       code might be incorrect.@."
      name
      (to_hex i)
      (to_dec i)
      i32
      i32

  let convert_warning_on_overflow name ~to_int32 ~of_int32 ~equal ~to_dec ~to_hex x =
    let i32 = to_int32 x in
    let x' = of_int32 i32 in
    if not (equal x' x) then warn_overflow name ~to_dec ~to_hex x i32;
    i32

  let of_nativeint_warning_on_overflow n =
    convert_warning_on_overflow
      "native integer"
      ~to_int32:Nativeint.to_int32
      ~of_int32:Nativeint.of_int32
      ~equal:Nativeint.equal
      ~to_dec:(Printf.sprintf "%nd")
      ~to_hex:(Printf.sprintf "%nx")
      n
end

<<<<<<< HEAD
module type Arith_ops = sig
  type t

  val neg : t -> t

  val add : t -> t -> t

  val sub : t -> t -> t

  val mul : t -> t -> t

  val div : t -> t -> t

  val rem : t -> t -> t

  val logand : t -> t -> t

  val logor : t -> t -> t

  val logxor : t -> t -> t

  val shift_left : t -> int -> t

  val shift_right : t -> int -> t

  val shift_right_logical : t -> int -> t
end

module Int31 : sig
  type t

  include Arith_ops with type t := t

  val of_int_warning_on_overflow : int -> t

  val of_nativeint_warning_on_overflow : nativeint -> t

  val of_int32_warning_on_overflow : int32 -> t

  val of_int32_truncate : int32 -> t

  val to_int32 : t -> int32
end = struct
  type t = int32

  let wrap i = Int32.(shift_right (shift_left i 1) 1)

  let of_int32_truncate i = wrap i

  let of_int_warning_on_overflow i =
    Int32.convert_warning_on_overflow
      ~to_int32:(fun i -> wrap (Int32.of_int i))
      ~of_int32:Int32.to_int
      ~equal:Int_replace_polymorphic_compare.( = )
      ~to_dec:(Printf.sprintf "%d")
      ~to_hex:(Printf.sprintf "%x")
      i

  let of_nativeint_warning_on_overflow n =
    Int32.convert_warning_on_overflow
      ~to_int32:(fun i -> wrap (Nativeint.to_int32 i))
      ~of_int32:Nativeint.of_int32
      ~equal:Nativeint.equal
      ~to_dec:(Printf.sprintf "%nd")
      ~to_hex:(Printf.sprintf "%nx")
      n

  let of_int32_warning_on_overflow n =
    Int32.convert_warning_on_overflow
      ~to_int32:(fun i -> wrap i)
      ~of_int32:Fun.id
      ~equal:Int32.equal
      ~to_dec:(Printf.sprintf "%ld")
      ~to_hex:(Printf.sprintf "%lx")
      n

  let two_pow n =
    assert (0 <= n && n <= 31);
    Int32.shift_left 1l n

  let min_int = Int32.neg (two_pow 30)

  let neg x = if Int32.equal x min_int then x else Int32.neg x

  let int_binop f x y = wrap (f x y)

  let add = int_binop Int32.add

  let sub = int_binop Int32.sub

  let mul = int_binop Int32.mul

  let div = int_binop Int32.div

  let rem = int_binop Int32.rem

  let logand = int_binop Int32.logand

  let logor = int_binop Int32.logor

  let logxor = int_binop Int32.logxor

  let shift_op f x y =
    (* Limit the shift offset to [0, 31] *)
    wrap (f x (y land 0x1f))

  let shift_left = shift_op Int32.shift_left

  let shift_right = shift_op Int32.shift_right

  let shift_right_logical a b =
    shift_op Int32.shift_right_logical (Int32.logand a 0x7fffffffl) b

  let to_int32 (x : t) : int32 = x
end

=======
>>>>>>> ef42a563
module Option = struct
  let map ~f x =
    match x with
    | None -> None
    | Some v -> Some (f v)

  let to_list = function
    | None -> []
    | Some x -> [ x ]

  let bind ~f x =
    match x with
    | None -> None
    | Some v -> f v

  let iter ~f x =
    match x with
    | None -> ()
    | Some v -> f v

  let filter ~f x =
    match x with
    | None -> None
    | Some v -> if f v then Some v else None

  let compare compare_elt a b =
    match a, b with
    | None, None -> 0
    | None, Some _ -> -1
    | Some _, None -> 1
    | Some a, Some b -> compare_elt a b

  let equal equal_elt a b =
    match a, b with
    | None, None -> true
    | Some a, Some b -> equal_elt a b
    | Some _, None | None, Some _ -> false

  let is_none = function
    | None -> true
    | Some _ -> false

  let is_some = function
    | None -> false
    | Some _ -> true

  let value ~default = function
    | None -> default
    | Some s -> s
end

module Int64 = struct
  include Int64

  let equal (a : int64) (b : int64) = Poly.(a = b)
end

module Float = struct
  type t = float

  let equal (_ : float) (_ : float) = `Use_ieee_equal_or_bitwise_equal

  let ieee_equal (a : float) (b : float) = Poly.equal a b

  let bitwise_equal (a : float) (b : float) =
    Int64.equal (Int64.bits_of_float a) (Int64.bits_of_float b)

  (* Re-defined here to stay compatible with OCaml 4.02 *)
  external classify_float : float -> fpclass = "caml_classify_float"

  external ( < ) : t -> t -> bool = "%lessthan"

  external ( <= ) : t -> t -> bool = "%lessequal"

  external ( <> ) : t -> t -> bool = "%notequal"

  external ( = ) : t -> t -> bool = "%equal"

  external ( > ) : t -> t -> bool = "%greaterthan"

  external ( >= ) : t -> t -> bool = "%greaterequal"
end

module Bool = struct
  external ( <> ) : bool -> bool -> bool = "%notequal"

  external ( = ) : bool -> bool -> bool = "%equal"

  external ( > ) : bool -> bool -> bool = "%greaterthan"

  external equal : bool -> bool -> bool = "%equal"
end

module Char = struct
  include Char

  external ( < ) : char -> char -> bool = "%lessthan"

  external ( <= ) : char -> char -> bool = "%lessequal"

  external ( <> ) : char -> char -> bool = "%notequal"

  external ( = ) : char -> char -> bool = "%equal"

  external ( > ) : char -> char -> bool = "%greaterthan"

  external ( >= ) : char -> char -> bool = "%greaterequal"

  external compare : char -> char -> int = "%compare"

  external equal : char -> char -> bool = "%equal"

  let is_alpha = function
    | 'a' .. 'z' | 'A' .. 'Z' -> true
    | _ -> false

  let is_num = function
    | '0' .. '9' -> true
    | _ -> false

  let lowercase_ascii c =
    match c with
    | 'A' .. 'Z' as c -> Char.unsafe_chr (Char.code c + 32)
    | _ -> c

  let uppercase_ascii c =
    match c with
    | 'a' .. 'z' as c -> Char.unsafe_chr (Char.code c - 32)
    | _ -> c
end

module Uchar = struct
  include Uchar

  module Utf_decode : sig
    type utf_decode [@@immediate]
    (** The type for UTF decode results. Values of this type represent
    the result of a Unicode Transformation Format decoding attempt. *)

    val utf_decode_is_valid : utf_decode -> bool
    (** [utf_decode_is_valid d] is [true] if and only if [d] holds a valid
    decode. *)

    val utf_decode_uchar : utf_decode -> t
    (** [utf_decode_uchar d] is the Unicode character decoded by [d] if
    [utf_decode_is_valid d] is [true] and {!Uchar.rep} otherwise. *)

    val utf_decode_length : utf_decode -> int
    (** [utf_decode_length d] is the number of elements from the source
    that were consumed by the decode [d]. This is always strictly
    positive and smaller or equal to [4]. The kind of source elements
    depends on the actual decoder; for the decoders of the standard
    library this function always returns a length in bytes. *)

    val utf_decode : int -> t -> utf_decode
    (** [utf_decode n u] is a valid UTF decode for [u] that consumed [n]
    elements from the source for decoding. [n] must be positive and
    smaller or equal to [4] (this is not checked by the module). *)

    val utf_decode_invalid : int -> utf_decode
    (** [utf_decode_invalid n] is an invalid UTF decode that consumed [n]
    elements from the source to error. [n] must be positive and
    smaller or equal to [4] (this is not checked by the module). The
    resulting decode has {!rep} as the decoded Unicode character. *)

    val utf_8_byte_length : t -> int
    (** [utf_8_byte_length u] is the number of bytes needed to encode
    [u] in UTF-8. *)

    val utf_16_byte_length : t -> int
    (** [utf_16_byte_length u] is the number of bytes needed to encode
    [u] in UTF-16. *)
  end = struct
    (* UTF codecs tools *)

    type utf_decode = int
    (* This is an int [0xDUUUUUU] decomposed as follows:
       - [D] is four bits for decode information, the highest bit is set if the
         decode is valid. The three lower bits indicate the number of elements
         from the source that were consumed by the decode.
       - [UUUUUU] is the decoded Unicode character or the Unicode replacement
         character U+FFFD if for invalid decodes. *)

    let rep = 0xFFFD

    let valid_bit = 27

    let decode_bits = 24

    let[@inline] utf_decode_is_valid d = d lsr valid_bit = 1

    let[@inline] utf_decode_length d = (d lsr decode_bits) land 0b111

    let[@inline] utf_decode_uchar d = unsafe_of_int (d land 0xFFFFFF)

    let[@inline] utf_decode n u = ((8 lor n) lsl decode_bits) lor to_int u

    let[@inline] utf_decode_invalid n = (n lsl decode_bits) lor rep

    let utf_8_byte_length u =
      match to_int u with
      | u when u < 0 -> assert false
      | u when u <= 0x007F -> 1
      | u when u <= 0x07FF -> 2
      | u when u <= 0xFFFF -> 3
      | u when u <= 0x10FFFF -> 4
      | _ -> assert false

    let utf_16_byte_length u =
      match to_int u with
      | u when u < 0 -> assert false
      | u when u <= 0xFFFF -> 2
      | u when u <= 0x10FFFF -> 4
      | _ -> assert false
  end

  include Utf_decode
end

module Buffer = struct
  include Buffer

  let array_conv = Array.init 16 (fun i -> "0123456789abcdef".[i])

  let add_char_hex b (c : Char.t) =
    let c = Char.code c in
    Buffer.add_char b (Array.unsafe_get array_conv (c lsr 4));
    Buffer.add_char b (Array.unsafe_get array_conv (c land 0xf))
end

module Bytes = struct
  include BytesLabels

  let sub_string b ~pos:ofs ~len = unsafe_to_string (Bytes.sub b ofs len)

  let fold_left ~f ~init b =
    let r = ref init in
    for i = 0 to length b - 1 do
      r := f !r (unsafe_get b i)
    done;
    !r

  let fold_right ~f b ~init =
    let r = ref init in
    for i = length b - 1 downto 0 do
      r := f (unsafe_get b i) !r
    done;
    !r
end

module String = struct
  include StringLabels

  let equal (a : string) (b : string) = Poly.(a = b)

  let hash (a : string) = Hashtbl.hash a

  let is_empty = function
    | "" -> true
    | _ -> false

  let is_prefix ~prefix s =
    let len_a = length prefix in
    let len_s = length s in
    if len_a > len_s
    then false
    else
      let max_idx_a = len_a - 1 in
      let rec loop i =
        if i > max_idx_a
        then true
        else if not (Char.equal (unsafe_get prefix i) (unsafe_get s i))
        then false
        else loop (i + 1)
      in
      loop 0

  let is_suffix ~suffix s =
    let len_a = length suffix in
    let len_s = length s in
    if len_a > len_s
    then false
    else
      let max_idx_a = len_a - 1 in
      let rec loop i =
        if i > max_idx_a
        then true
        else if not
                  (Char.equal
                     (unsafe_get suffix (len_a - 1 - i))
                     (unsafe_get s (len_s - 1 - i)))
        then false
        else loop (i + 1)
      in
      loop 0

  let drop_prefix ~prefix s =
    let plen = String.length prefix in
    if plen > String.length s
    then None
    else
      try
        for i = 0 to String.length prefix - 1 do
          if not (Char.equal s.[i] prefix.[i]) then raise Exit
        done;
        Some (String.sub s plen (String.length s - plen))
      with Exit -> None

  let for_all =
    let rec loop s ~f ~last i =
      if i > last
      then true
      else if f (String.unsafe_get s i)
      then loop s ~f ~last (i + 1)
      else false
    in
    fun s ~f -> loop s ~f ~last:(String.length s - 1) 0

  let is_ascii s =
    let res = ref true in
    for i = 0 to String.length s - 1 do
      match s.[i] with
      | '\000' .. '\127' -> ()
      | '\128' .. '\255' -> res := false
    done;
    !res

  let has_backslash s =
    let res = ref false in
    for i = 0 to String.length s - 1 do
      if Char.equal s.[i] '\\' then res := true
    done;
    !res

  let split_char ~sep p = String.split_on_char sep p

  (* copied from https://github.com/ocaml/ocaml/pull/10 *)
  let split ~sep s =
    let sep_len = String.length sep in
    if sep_len = 1
    then split_char ~sep:sep.[0] s
    else
      let sep_max = sep_len - 1 in
      if sep_max < 0
      then invalid_arg "String.split: empty separator"
      else
        let s_max = String.length s - 1 in
        if s_max < 0
        then [ "" ]
        else
          let acc = ref [] in
          let sub_start = ref 0 in
          let k = ref 0 in
          let i = ref 0 in
          (* We build the substrings by running from the start of [s] to the
             end with [i] trying to match the first character of [sep] in
             [s]. If this matches, we verify that the whole [sep] is matched
             using [k]. If this matches we extract a substring from the start
             of the current substring [sub_start] to [!i - 1] (the position
             before the [sep] we found).  We then continue to try to match
             with [i] by starting after the [sep] we just found, this is also
             becomes the start position of the next substring. If [i] is such
             that no separator can be found we exit the loop and make a
             substring from [sub_start] until the end of the string. *)
          while !i + sep_max <= s_max do
            if not (Char.equal (String.unsafe_get s !i) (String.unsafe_get sep 0))
            then incr i
            else (
              (* Check remaining [sep] chars match, access to unsafe s (!i + !k) is
                   guaranteed by loop invariant. *)
              k := 1;
              while
                !k <= sep_max
                && Char.equal (String.unsafe_get s (!i + !k)) (String.unsafe_get sep !k)
              do
                incr k
              done;
              if !k <= sep_max
              then (* no match *) incr i
              else
                let new_sub_start = !i + sep_max + 1 in
                let sub_end = !i - 1 in
                let sub_len = sub_end - !sub_start + 1 in
                acc := String.sub s !sub_start sub_len :: !acc;
                sub_start := new_sub_start;
                i := new_sub_start)
          done;
          List.rev (String.sub s !sub_start (s_max - !sub_start + 1) :: !acc)

  let apply1 f (s : string) : string =
    let b = Bytes.of_string s in
    if Bytes.length b = 0
    then s
    else (
      Bytes.unsafe_set b 0 (f (Bytes.unsafe_get b 0));
      Bytes.to_string b)

  let lsplit2 line ~on:delim =
    try
      let pos = index line delim in
      Some (sub line ~pos:0 ~len:pos, sub line ~pos:(pos + 1) ~len:(length line - pos - 1))
    with Not_found -> None

  let rsplit2 line ~on:delim =
    try
      let pos = rindex line delim in
      Some (sub line ~pos:0 ~len:pos, sub line ~pos:(pos + 1) ~len:(length line - pos - 1))
    with Not_found -> None

  let capitalize_ascii s = apply1 Char.uppercase_ascii s

  let uncapitalize_ascii s = apply1 Char.lowercase_ascii s

  let[@inline] not_in_x80_to_xBF b = b lsr 6 <> 0b10

  let[@inline] not_in_xA0_to_xBF b = b lsr 5 <> 0b101

  let[@inline] not_in_x80_to_x9F b = b lsr 5 <> 0b100

  let[@inline] not_in_x90_to_xBF b = b < 0x90 || 0xBF < b

  let[@inline] not_in_x80_to_x8F b = b lsr 4 <> 0x8

  let[@inline] utf_8_uchar_2 b0 b1 = ((b0 land 0x1F) lsl 6) lor (b1 land 0x3F)

  let[@inline] utf_8_uchar_3 b0 b1 b2 =
    ((b0 land 0x0F) lsl 12) lor ((b1 land 0x3F) lsl 6) lor (b2 land 0x3F)

  let[@inline] utf_8_uchar_4 b0 b1 b2 b3 =
    ((b0 land 0x07) lsl 18)
    lor ((b1 land 0x3F) lsl 12)
    lor ((b2 land 0x3F) lsl 6)
    lor (b3 land 0x3F)

  external get_uint8 : string -> int -> int = "%string_safe_get"

  external unsafe_get_uint8 : string -> int -> int = "%string_unsafe_get"

  let dec_invalid = Uchar.utf_decode_invalid

  let[@inline] dec_ret n u = Uchar.utf_decode n (Uchar.unsafe_of_int u)

  let get_utf_8_uchar b i =
    let b0 = get_uint8 b i in
    (* raises if [i] is not a valid index. *)
    let get = unsafe_get_uint8 in
    let max = length b - 1 in
    match Char.unsafe_chr b0 with
    (* See The Unicode Standard, Table 3.7 *)
    | '\x00' .. '\x7F' -> dec_ret 1 b0
    | '\xC2' .. '\xDF' ->
        let i = i + 1 in
        if i > max
        then dec_invalid 1
        else
          let b1 = get b i in
          if not_in_x80_to_xBF b1 then dec_invalid 1 else dec_ret 2 (utf_8_uchar_2 b0 b1)
    | '\xE0' ->
        let i = i + 1 in
        if i > max
        then dec_invalid 1
        else
          let b1 = get b i in
          if not_in_xA0_to_xBF b1
          then dec_invalid 1
          else
            let i = i + 1 in
            if i > max
            then dec_invalid 2
            else
              let b2 = get b i in
              if not_in_x80_to_xBF b2
              then dec_invalid 2
              else dec_ret 3 (utf_8_uchar_3 b0 b1 b2)
    | '\xE1' .. '\xEC' | '\xEE' .. '\xEF' ->
        let i = i + 1 in
        if i > max
        then dec_invalid 1
        else
          let b1 = get b i in
          if not_in_x80_to_xBF b1
          then dec_invalid 1
          else
            let i = i + 1 in
            if i > max
            then dec_invalid 2
            else
              let b2 = get b i in
              if not_in_x80_to_xBF b2
              then dec_invalid 2
              else dec_ret 3 (utf_8_uchar_3 b0 b1 b2)
    | '\xED' ->
        let i = i + 1 in
        if i > max
        then dec_invalid 1
        else
          let b1 = get b i in
          if not_in_x80_to_x9F b1
          then dec_invalid 1
          else
            let i = i + 1 in
            if i > max
            then dec_invalid 2
            else
              let b2 = get b i in
              if not_in_x80_to_xBF b2
              then dec_invalid 2
              else dec_ret 3 (utf_8_uchar_3 b0 b1 b2)
    | '\xF0' ->
        let i = i + 1 in
        if i > max
        then dec_invalid 1
        else
          let b1 = get b i in
          if not_in_x90_to_xBF b1
          then dec_invalid 1
          else
            let i = i + 1 in
            if i > max
            then dec_invalid 2
            else
              let b2 = get b i in
              if not_in_x80_to_xBF b2
              then dec_invalid 2
              else
                let i = i + 1 in
                if i > max
                then dec_invalid 3
                else
                  let b3 = get b i in
                  if not_in_x80_to_xBF b3
                  then dec_invalid 3
                  else dec_ret 4 (utf_8_uchar_4 b0 b1 b2 b3)
    | '\xF1' .. '\xF3' ->
        let i = i + 1 in
        if i > max
        then dec_invalid 1
        else
          let b1 = get b i in
          if not_in_x80_to_xBF b1
          then dec_invalid 1
          else
            let i = i + 1 in
            if i > max
            then dec_invalid 2
            else
              let b2 = get b i in
              if not_in_x80_to_xBF b2
              then dec_invalid 2
              else
                let i = i + 1 in
                if i > max
                then dec_invalid 3
                else
                  let b3 = get b i in
                  if not_in_x80_to_xBF b3
                  then dec_invalid 3
                  else dec_ret 4 (utf_8_uchar_4 b0 b1 b2 b3)
    | '\xF4' ->
        let i = i + 1 in
        if i > max
        then dec_invalid 1
        else
          let b1 = get b i in
          if not_in_x80_to_x8F b1
          then dec_invalid 1
          else
            let i = i + 1 in
            if i > max
            then dec_invalid 2
            else
              let b2 = get b i in
              if not_in_x80_to_xBF b2
              then dec_invalid 2
              else
                let i = i + 1 in
                if i > max
                then dec_invalid 3
                else
                  let b3 = get b i in
                  if not_in_x80_to_xBF b3
                  then dec_invalid 3
                  else dec_ret 4 (utf_8_uchar_4 b0 b1 b2 b3)
    | _ -> dec_invalid 1

  let fold_utf_8 s ~f acc =
    let rec loop i s ~pos ~f acc =
      if String.length s = pos
      then acc
      else
        let r = get_utf_8_uchar s pos in
        let l = Uchar.utf_decode_length r in
        let acc = f acc i (Uchar.utf_decode_uchar r) in
        loop (i + 1) s ~pos:(pos + l) ~f acc
    in
    loop 0 s ~pos:0 ~f acc

  let fix_utf_8 s =
    let b = Buffer.create (String.length s) in
    fold_utf_8 s () ~f:(fun () _i u -> Buffer.add_utf_8_uchar b u);
    Buffer.contents b

  let is_valid_utf_8 b =
    let rec loop max b i =
      if i > max
      then true
      else
        let get = unsafe_get_uint8 in
        match Char.unsafe_chr (get b i) with
        | '\x00' .. '\x7F' -> loop max b (i + 1)
        | '\xC2' .. '\xDF' ->
            let last = i + 1 in
            if last > max || not_in_x80_to_xBF (get b last)
            then false
            else loop max b (last + 1)
        | '\xE0' ->
            let last = i + 2 in
            if last > max
               || not_in_xA0_to_xBF (get b (i + 1))
               || not_in_x80_to_xBF (get b last)
            then false
            else loop max b (last + 1)
        | '\xE1' .. '\xEC' | '\xEE' .. '\xEF' ->
            let last = i + 2 in
            if last > max
               || not_in_x80_to_xBF (get b (i + 1))
               || not_in_x80_to_xBF (get b last)
            then false
            else loop max b (last + 1)
        | '\xED' ->
            let last = i + 2 in
            if last > max
               || not_in_x80_to_x9F (get b (i + 1))
               || not_in_x80_to_xBF (get b last)
            then false
            else loop max b (last + 1)
        | '\xF0' ->
            let last = i + 3 in
            if last > max
               || not_in_x90_to_xBF (get b (i + 1))
               || not_in_x80_to_xBF (get b (i + 2))
               || not_in_x80_to_xBF (get b last)
            then false
            else loop max b (last + 1)
        | '\xF1' .. '\xF3' ->
            let last = i + 3 in
            if last > max
               || not_in_x80_to_xBF (get b (i + 1))
               || not_in_x80_to_xBF (get b (i + 2))
               || not_in_x80_to_xBF (get b last)
            then false
            else loop max b (last + 1)
        | '\xF4' ->
            let last = i + 3 in
            if last > max
               || not_in_x80_to_x8F (get b (i + 1))
               || not_in_x80_to_xBF (get b (i + 2))
               || not_in_x80_to_xBF (get b last)
            then false
            else loop max b (last + 1)
        | _ -> false
    in
    loop (length b - 1) b 0

  let fold_left ~f ~init s =
    let r = ref init in
    for i = 0 to length s - 1 do
      r := f !r (unsafe_get s i)
    done;
    !r

  let fold_right ~f s ~init =
    let r = ref init in
    for i = length s - 1 downto 0 do
      r := f (unsafe_get s i) !r
    done;
    !r
end

module Utf8_string : sig
  type t = private Utf8 of string [@@ocaml.unboxed]

  val of_string_exn : string -> t

  val compare : t -> t -> int

  val equal : t -> t -> bool
end = struct
  type t = Utf8 of string [@@ocaml.unboxed]

  let of_string_exn s =
    if String.is_valid_utf_8 s
    then Utf8 s
    else invalid_arg "Utf8_string.of_string: invalid utf8 string"

  let compare (Utf8 x) (Utf8 y) = String.compare x y

  let equal (Utf8 x) (Utf8 y) = String.equal x y
end

module Int = struct
  type t = int

  let compare (x : int) y = compare x y

  let equal (x : t) y = x = y

  let hash (x : t) = Hashtbl.hash x
end

module IntSet = Set.Make (Int)
module IntMap = Map.Make (Int)
module StringSet = Set.Make (String)
module StringMap = Map.Make (String)
module Utf8_string_set = Set.Make (Utf8_string)
module Utf8_string_map = Map.Make (Utf8_string)

module BitSet : sig
  type t

  val create : unit -> t

  val create' : int -> t

  val mem : t -> int -> bool

  val set : t -> int -> unit

  val unset : t -> int -> unit

  val copy : t -> t

  val iter : f:(int -> unit) -> t -> unit

  val size : t -> int

  val next_free : t -> int -> int

  val next_mem : t -> int -> int
end = struct
  type t = { mutable arr : int array }

  let create () = { arr = Array.make 1 0 }

  let create' n = { arr = Array.make ((n / int_num_bits) + 1) 0 }

  let size t = Array.length t.arr * int_num_bits

  let mem t i =
    let arr = t.arr in
    let idx = i / int_num_bits in
    let off = i mod int_num_bits in
    idx < Array.length arr
    &&
    let x = Array.unsafe_get arr idx in
    x <> 0 && x land (1 lsl off) <> 0

  let[@ocaml.inline never] resize t idx =
    let size = Array.length t.arr in
    let size_ref = ref size in
    while idx >= !size_ref do
      size_ref := !size_ref * 2
    done;
    let a = Array.make !size_ref 0 in
    Array.blit t.arr 0 a 0 size;
    t.arr <- a

  let set t i =
    let idx = i / int_num_bits in
    let off = i mod int_num_bits in
    let size = Array.length t.arr in
    if idx >= size then resize t idx;
    Array.unsafe_set t.arr idx (Array.unsafe_get t.arr idx lor (1 lsl off))

  let unset t i =
    let idx = i / int_num_bits in
    let off = i mod int_num_bits in
    let size = Array.length t.arr in
    if idx >= size
    then ()
    else
      let b = Array.unsafe_get t.arr idx in
      let mask = 1 lsl off in
      if b <> 0 && b land mask <> 0 then Array.unsafe_set t.arr idx (b lxor mask)

  let next_free t i =
    let x = ref i in
    while mem t !x do
      incr x
    done;
    !x

  let next_mem t i =
    let x = ref i in
    while not (mem t !x) do
      incr x
    done;
    !x

  let copy t = { arr = Array.copy t.arr }

  let iter ~f t =
    for i = 0 to size t do
      if mem t i then f i
    done
end

module Array = struct
  include ArrayLabels

  let find_opt ~f:p a =
    let n = length a in
    let rec loop i =
      if i = n
      then None
      else
        let x = unsafe_get a i in
        if p x then Some x else loop (succ i)
    in
    loop 0

  let fold_right_i a ~f ~init:x =
    let r = ref x in
    for i = Array.length a - 1 downto 0 do
      r := f i (Array.unsafe_get a i) !r
    done;
    !r

  let equal eq a b =
    let len_a = Array.length a in
    if len_a <> Array.length b
    then false
    else
      let i = ref 0 in
      while !i < len_a && eq a.(!i) b.(!i) do
        incr i
      done;
      !i = len_a
end

module Filename = struct
  include Filename

  let temp_file_name =
    (* Inlined unavailable Filename.temp_file_name. Filename.temp_file gives
       us incorrect permissions. https://github.com/ocsigen/js_of_ocaml/issues/182 *)
    let prng = lazy (Random.State.make_self_init ()) in
    fun ~temp_dir prefix suffix ->
      let rnd = Random.State.bits (Lazy.force prng) land 0xFFFFFF in
      Filename.concat temp_dir (Printf.sprintf "%s%06x%s" prefix rnd suffix)

  let gen_file file f =
    let f_tmp =
      temp_file_name ~temp_dir:(Filename.dirname file) (Filename.basename file) ".tmp"
    in
    try
      let ch = open_out_bin f_tmp in
      let res =
        try f ch
        with e ->
          close_out ch;
          raise e
      in
      close_out ch;
      (try Sys.remove file with Sys_error _ -> ());
      Sys.rename f_tmp file;
      res
    with exc ->
      Sys.remove f_tmp;
      raise exc
end

module Fun = struct
  include Fun

  let memoize f =
    let h = Hashtbl.create 4 in
    fun x ->
      try Hashtbl.find h x
      with Not_found ->
        let r = f x in
        Hashtbl.add h x r;
        r
end

let generated_name = function
  | "param" | "match" | "switcher" -> true
  | s -> String.is_prefix ~prefix:"cst_" s<|MERGE_RESOLUTION|>--- conflicted
+++ resolved
@@ -334,125 +334,6 @@
       n
 end
 
-<<<<<<< HEAD
-module type Arith_ops = sig
-  type t
-
-  val neg : t -> t
-
-  val add : t -> t -> t
-
-  val sub : t -> t -> t
-
-  val mul : t -> t -> t
-
-  val div : t -> t -> t
-
-  val rem : t -> t -> t
-
-  val logand : t -> t -> t
-
-  val logor : t -> t -> t
-
-  val logxor : t -> t -> t
-
-  val shift_left : t -> int -> t
-
-  val shift_right : t -> int -> t
-
-  val shift_right_logical : t -> int -> t
-end
-
-module Int31 : sig
-  type t
-
-  include Arith_ops with type t := t
-
-  val of_int_warning_on_overflow : int -> t
-
-  val of_nativeint_warning_on_overflow : nativeint -> t
-
-  val of_int32_warning_on_overflow : int32 -> t
-
-  val of_int32_truncate : int32 -> t
-
-  val to_int32 : t -> int32
-end = struct
-  type t = int32
-
-  let wrap i = Int32.(shift_right (shift_left i 1) 1)
-
-  let of_int32_truncate i = wrap i
-
-  let of_int_warning_on_overflow i =
-    Int32.convert_warning_on_overflow
-      ~to_int32:(fun i -> wrap (Int32.of_int i))
-      ~of_int32:Int32.to_int
-      ~equal:Int_replace_polymorphic_compare.( = )
-      ~to_dec:(Printf.sprintf "%d")
-      ~to_hex:(Printf.sprintf "%x")
-      i
-
-  let of_nativeint_warning_on_overflow n =
-    Int32.convert_warning_on_overflow
-      ~to_int32:(fun i -> wrap (Nativeint.to_int32 i))
-      ~of_int32:Nativeint.of_int32
-      ~equal:Nativeint.equal
-      ~to_dec:(Printf.sprintf "%nd")
-      ~to_hex:(Printf.sprintf "%nx")
-      n
-
-  let of_int32_warning_on_overflow n =
-    Int32.convert_warning_on_overflow
-      ~to_int32:(fun i -> wrap i)
-      ~of_int32:Fun.id
-      ~equal:Int32.equal
-      ~to_dec:(Printf.sprintf "%ld")
-      ~to_hex:(Printf.sprintf "%lx")
-      n
-
-  let two_pow n =
-    assert (0 <= n && n <= 31);
-    Int32.shift_left 1l n
-
-  let min_int = Int32.neg (two_pow 30)
-
-  let neg x = if Int32.equal x min_int then x else Int32.neg x
-
-  let int_binop f x y = wrap (f x y)
-
-  let add = int_binop Int32.add
-
-  let sub = int_binop Int32.sub
-
-  let mul = int_binop Int32.mul
-
-  let div = int_binop Int32.div
-
-  let rem = int_binop Int32.rem
-
-  let logand = int_binop Int32.logand
-
-  let logor = int_binop Int32.logor
-
-  let logxor = int_binop Int32.logxor
-
-  let shift_op f x y =
-    (* Limit the shift offset to [0, 31] *)
-    wrap (f x (y land 0x1f))
-
-  let shift_left = shift_op Int32.shift_left
-
-  let shift_right = shift_op Int32.shift_right
-
-  let shift_right_logical a b =
-    shift_op Int32.shift_right_logical (Int32.logand a 0x7fffffffl) b
-
-  let to_int32 (x : t) : int32 = x
-end
-
-=======
->>>>>>> ef42a563
 module Option = struct
   let map ~f x =
     match x with
