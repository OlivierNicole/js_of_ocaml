(* Js_of_ocaml compiler
 * http://www.ocsigen.org/js_of_ocaml/
 * Copyright (C) 2010 Jérôme Vouillon
 * Laboratoire PPS - CNRS Université Paris Diderot
 *
 * This program is free software; you can redistribute it and/or modify
 * it under the terms of the GNU Lesser General Public License as published by
 * the Free Software Foundation, with linking exception;
 * either version 2.1 of the License, or (at your option) any later version.
 *
 * This program is distributed in the hope that it will be useful,
 * but WITHOUT ANY WARRANTY; without even the implied warranty of
 * MERCHANTABILITY or FITNESS FOR A PARTICULAR PURPOSE.  See the
 * GNU Lesser General Public License for more details.
 *
 * You should have received a copy of the GNU Lesser General Public License
 * along with this program; if not, write to the Free Software
 * Foundation, Inc., 59 Temple Place - Suite 330, Boston, MA 02111-1307, USA.
 *)
open! Stdlib

module Addr : sig
  type t = int

  val to_string : t -> string

  val zero : t

  val succ : t -> t

  val pred : t -> t

  module Set : Set.S with type elt = t

  module Map : Map.S with type key = t
end

module DebugAddr : sig
  type t = private int

  val of_addr : Addr.t -> t

  val to_addr : t -> Addr.t

  val no : t
end

module Var : sig
  type t [@@ocaml.immediate]

  val print : Format.formatter -> t -> unit

  val equal : t -> t -> bool

  val idx : t -> int

  val of_idx : int -> t

  val to_string : ?origin:t -> t -> string

  val fresh : unit -> t

  val fresh_n : string -> t

  val fork : t -> t

  val count : unit -> int

  val compare : t -> t -> int

  val loc : t -> Parse_info.t -> unit

  val get_loc : t -> Parse_info.t option

  val get_name : t -> string option

  val name : t -> string -> unit

  val propagate_name : t -> t -> unit

  val reset : unit -> unit

  val set_pretty : bool -> unit

  val set_stable : bool -> unit

  module Set : Set.S with type elt = t

  module Map : Map.S with type key = t

  module Hashtbl : Hashtbl.S with type key = t

  module Tbl : sig
    type key = t

    module DataSet : sig
      type 'a t

      val iter : ('a -> unit) -> 'a t -> unit

      val fold : ('a -> 'acc -> 'acc) -> 'a t -> 'acc -> 'acc
    end

    type 'a t

    type size = unit

    val get : 'a t -> key -> 'a

    val set : 'a t -> key -> 'a -> unit

    val make : size -> 'a -> 'a t

    val make_set : size -> 'a DataSet.t t

    val add_set : 'a DataSet.t t -> key -> 'a -> unit

    val iter : (key -> 'a -> unit) -> 'a t -> unit
  end

  module ISet : sig
    type elt = t

    type t

    val empty : unit -> t

    val iter : (elt -> unit) -> t -> unit

    val mem : t -> elt -> bool

    val add : t -> elt -> unit

    val remove : t -> elt -> unit

    val copy : t -> t
  end
end

type cont = Addr.t * Var.t list

type prim =
  | Vectlength
  | Array_get
  | Extern of string
  | Not
  | IsInt
  | Eq
  | Neq
  | Lt
  | Le
  | Ult

type array_or_not =
  | Array
  | NotArray
  | Unknown

module Native_string : sig
  type t = private
    | Byte of string
    | Utf of Utf8_string.t

  val of_string : string -> t

  val of_bytestring : string -> t

  val equal : t -> t -> bool
end

type int_kind =
  | Regular
  | Int32
  | Native

type constant =
  | String of string
  | NativeString of Native_string.t
  | Float of float
  | Float_array of float array
  | Int of Int32.t
  | Int32 of Int32.t  (** Only produced when compiling to WebAssembly. *)
  | Int64 of Int64.t
  | NativeInt of Int32.t  (** Only produced when compiling to WebAssembly. *)
  | Tuple of int * constant array * array_or_not

module Constant : sig
  type t = constant

  val ocaml_equal : t -> t -> bool option
  (** Guaranteed equality in terms of OCaml [(=)]: if [constant_equal a b =
    Some v], then [Poly.(=) a b = v]. This is used for optimization purposes. *)
end

type loc =
  | No
  | Before of Addr.t
  | After of Addr.t

val noloc : loc

val location_of_pc : int -> loc

type prim_arg =
  | Pv of Var.t
  | Pc of constant

<<<<<<< HEAD
type special =
  | Undefined
  | Alias_prim of string
=======
type special = Alias_prim of string
>>>>>>> bd764f90

type mutability =
  | Immutable
  | Maybe_mutable

type field_type =
  | Non_float
  | Float

type expr =
  | Apply of
      { f : Var.t
      ; args : Var.t list
      ; exact : bool (* if true, then # of arguments = # of parameters *)
      }
  | Block of int * Var.t array * array_or_not * mutability
  | Field of Var.t * int * field_type
  | Closure of Var.t list * cont
  | Constant of constant
  | Prim of prim * prim_arg list
  | Special of special

type instr =
  | Let of Var.t * expr
  | Assign of Var.t * Var.t
  | Set_field of Var.t * int * field_type * Var.t
  | Offset_ref of Var.t * int
  | Array_set of Var.t * Var.t * Var.t

type last =
  | Return of Var.t
  | Raise of Var.t * [ `Normal | `Notrace | `Reraise ]
  | Stop
  | Branch of cont
  | Cond of Var.t * cont * cont
  | Switch of Var.t * cont array
  | Pushtrap of cont * Var.t * cont
  | Poptrap of cont

type block =
  { params : Var.t list
  ; body : (instr * loc) list
  ; branch : last * loc
  }

type program =
  { start : Addr.t
  ; blocks : block Addr.Map.t
  ; free_pc : Addr.t
  }

module Print : sig
  type xinstr =
    | Instr of (instr * loc)
    | Last of (last * loc)

  val expr : Format.formatter -> expr -> unit

  val constant : Format.formatter -> constant -> unit

  val var_list : Format.formatter -> Var.t list -> unit

  val instr : Format.formatter -> instr * loc -> unit

  val block : (Addr.Map.key -> xinstr -> string) -> int -> block -> unit

  val program : (Addr.Map.key -> xinstr -> string) -> program -> unit

  val last : Format.formatter -> last * loc -> unit

  val cont : Format.formatter -> cont -> unit
end

type 'c fold_blocs = block Addr.Map.t -> Addr.t -> (Addr.t -> 'c -> 'c) -> 'c -> 'c

type fold_blocs_poly = { fold : 'a. 'a fold_blocs } [@@unboxed]

val fold_closures :
  program -> (Var.t option -> Var.t list -> cont -> 'd -> 'd) -> 'd -> 'd
(** [fold_closures p f init] folds [f] over all closures in the program [p],
    starting from the initial value [init]. For each closure, [f] is called
    with the following arguments: the closure name (enclosed in
    {!Stdlib.Some}), its parameter list, the address and parameter instantiation
    of its first block, and the current accumulator. In addition, [f] is called
    on the initial block [p.start], with [None] as the closure name.
    All closures in all blocks of [p] are included in the fold, not only the
    ones reachable from [p.start]. *)

val fold_closures_innermost_first :
  program -> (Var.t option -> Var.t list -> cont -> 'd -> 'd) -> 'd -> 'd
(** Similar to {!fold_closures}, but applies the fold function to the
    innermost closures first. Unlike with {!fold_closures}, only the closures
    reachable from [p.start] are considered. *)

val fold_closures_outermost_first :
  program -> (Var.t option -> Var.t list -> cont -> 'd -> 'd) -> 'd -> 'd
(** Similar to {!fold_closures}, but applies the fold function to the
    outermost closures first. Unlike with {!fold_closures}, only the closures
    reachable from [p.start] are considered. *)

val fold_children : 'c fold_blocs

val fold_children_skip_try_body : 'c fold_blocs

val poptraps : block Addr.Map.t -> Addr.t -> Addr.Set.t

val traverse :
  fold_blocs_poly -> (Addr.t -> 'c -> 'c) -> Addr.t -> block Addr.Map.t -> 'c -> 'c

val preorder_traverse :
  fold_blocs_poly -> (Addr.t -> 'c -> 'c) -> Addr.t -> block Addr.Map.t -> 'c -> 'c

val prepend : program -> (instr * loc) list -> program

val empty : program

val is_empty : program -> bool

val eq : program -> program -> bool

val invariant : program -> unit<|MERGE_RESOLUTION|>--- conflicted
+++ resolved
@@ -168,11 +168,6 @@
   val equal : t -> t -> bool
 end
 
-type int_kind =
-  | Regular
-  | Int32
-  | Native
-
 type constant =
   | String of string
   | NativeString of Native_string.t
@@ -205,13 +200,7 @@
   | Pv of Var.t
   | Pc of constant
 
-<<<<<<< HEAD
-type special =
-  | Undefined
-  | Alias_prim of string
-=======
 type special = Alias_prim of string
->>>>>>> bd764f90
 
 type mutability =
   | Immutable
