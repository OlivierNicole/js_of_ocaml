open Stdlib
open Code

let get_edges g src = try Hashtbl.find g src with Not_found -> Addr.Set.empty

let add_edge g src dst = Hashtbl.replace g src (Addr.Set.add dst (get_edges g src))

let reverse_tree t =
  let g = Hashtbl.create 16 in
  Hashtbl.iter (fun child parent -> add_edge g parent child) t;
  g

let reverse_graph g =
  let g' = Hashtbl.create 16 in
  Hashtbl.iter
    (fun child parents -> Addr.Set.iter (fun parent -> add_edge g' parent child) parents)
    g;
  g'

type graph = (Addr.t, Addr.Set.t) Hashtbl.t

type t =
  { succs : (Addr.t, Addr.Set.t) Hashtbl.t
  ; preds : (Addr.t, Addr.Set.t) Hashtbl.t
  ; reverse_post_order : Addr.t list
  ; block_order : (Addr.t, int) Hashtbl.t
  }

let get_nodes g =
  List.fold_left
    ~init:Addr.Set.empty
    ~f:(fun s pc -> Addr.Set.add pc s)
    g.reverse_post_order

let block_order g pc = Hashtbl.find g.block_order pc

let is_backward g pc pc' = Hashtbl.find g.block_order pc >= Hashtbl.find g.block_order pc'

let is_forward g pc pc' = Hashtbl.find g.block_order pc < Hashtbl.find g.block_order pc'

(* pc has at least two forward edges moving into it *)
let is_merge_node' block_order preds pc =
  let s = try Hashtbl.find preds pc with Not_found -> Addr.Set.empty in
  let o = Hashtbl.find block_order pc in
  let n =
    Addr.Set.fold (fun pc' n -> if Hashtbl.find block_order pc' < o then n + 1 else n) s 0
  in
  n > 1

let empty_body body =
  List.for_all
    ~f:(fun i ->
      match i with
      | Event _ -> true
      | _ -> false)
    body

let rec leave_try_body block_order preds blocks pc =
  if is_merge_node' block_order preds pc
  then false
  else
    match Addr.Map.find pc blocks with
    | { body; branch = Return _ | Stop; _ } when empty_body body -> false
    | { body; branch = Branch (pc', _); _ } when empty_body body ->
        leave_try_body block_order preds blocks pc'
    | _ -> true

let build_graph blocks pc =
  let succs = Hashtbl.create 16 in
  let l = ref [] in
  let visited = Hashtbl.create 16 in
  let poptraps = ref [] in
  let rec traverse ~englobing_exn_handlers pc =
    if not (Hashtbl.mem visited pc)
    then (
      Hashtbl.add visited pc ();
      let successors = Code.fold_children blocks pc Addr.Set.add Addr.Set.empty in
      Hashtbl.add succs pc successors;
      let block = Addr.Map.find pc blocks in
      Addr.Set.iter
        (fun pc' ->
          let englobing_exn_handlers =
            match block.branch with
            | Pushtrap ((body_pc, _), _, _) when pc' = body_pc ->
                pc :: englobing_exn_handlers
            | Poptrap (leave_pc, _) -> (
                match englobing_exn_handlers with
                | [] -> assert false
                | enter_pc :: rem ->
                    poptraps := (enter_pc, leave_pc) :: !poptraps;
                    rem)
            | _ -> englobing_exn_handlers
          in
          traverse ~englobing_exn_handlers pc')
        successors;
      l := pc :: !l)
  in
  traverse ~englobing_exn_handlers:[] pc;
  let block_order = Hashtbl.create 16 in
  List.iteri !l ~f:(fun i pc -> Hashtbl.add block_order pc i);
  let preds = reverse_graph succs in
  List.iter !poptraps ~f:(fun (enter_pc, leave_pc) ->
      if leave_try_body block_order preds blocks leave_pc
      then (
        (* Add an edge to limit the [try] body *)
        Hashtbl.replace
          succs
          enter_pc
          (Addr.Set.add leave_pc (Hashtbl.find succs enter_pc));
        Hashtbl.replace
          preds
          leave_pc
          (Addr.Set.add enter_pc (Hashtbl.find preds leave_pc))));
  { succs; preds; reverse_post_order = !l; block_order }

let dominator_tree g =
  (* A Simple, Fast Dominance Algorithm
     Keith D. Cooper, Timothy J. Harvey, and Ken Kennedy *)
  let dom = Hashtbl.create 16 in
  let rec inter pc pc' =
    (* Compute closest common ancestor *)
    if pc = pc'
    then pc
    else if is_forward g pc pc'
    then inter pc (Hashtbl.find dom pc')
    else inter (Hashtbl.find dom pc) pc'
  in
  List.iter g.reverse_post_order ~f:(fun pc ->
      let l = Hashtbl.find g.succs pc in
      Addr.Set.iter
        (fun pc' ->
          if is_forward g pc pc'
          then
            let d = try inter pc (Hashtbl.find dom pc') with Not_found -> pc in
            Hashtbl.replace dom pc' d)
        l);
  (* Check we have reached a fixed point (reducible graph) *)
  List.iter g.reverse_post_order ~f:(fun pc ->
      let l = Hashtbl.find g.succs pc in
      Addr.Set.iter
        (fun pc' ->
          if is_forward g pc pc'
          then
            let d = Hashtbl.find dom pc' in
            assert (inter pc d = d))
        l);
  reverse_tree dom

(* pc has at least two forward edges moving into it *)
let is_merge_node g pc = is_merge_node' g.block_order g.preds pc

let is_loop_header g pc =
  let s = try Hashtbl.find g.preds pc with Not_found -> Addr.Set.empty in
  let o = Hashtbl.find g.block_order pc in
  Addr.Set.exists (fun pc' -> Hashtbl.find g.block_order pc' >= o) s

let sort_in_post_order t l =
  List.sort ~cmp:(fun a b -> compare (block_order t b) (block_order t a)) l
<<<<<<< HEAD

let blocks_in_reverse_post_order g = g.reverse_post_order
=======
>>>>>>> 93159969

(*

(* pc dominates pc' *)
let rec dominates g idom pc pc' =
  pc = pc' || (is_forward g pc pc' && dominates g idom pc (Hashtbl.find idom pc'))

let dominance_frontier g idom =
  let frontiers = Hashtbl.create 16 in
  Hashtbl.iter
    (fun pc preds ->
      if Addr.Set.cardinal preds > 1
      then
        let dom = Hashtbl.find idom pc in
        let rec loop runner =
          if runner <> dom
          then (
            add_edge frontiers runner pc;
            loop (Hashtbl.find idom runner))
        in
        Addr.Set.iter loop preds)
    g.preds;
  frontiers
*)

(* Compute a map from each block to the set of loops it belongs to *)
let mark_loops g =
  let in_loop = Hashtbl.create 16 in
  Hashtbl.iter
    (fun pc preds ->
      let rec mark_loop pc' =
        if not (Addr.Set.mem pc (get_edges in_loop pc'))
        then (
          add_edge in_loop pc' pc;
          if pc' <> pc then Addr.Set.iter mark_loop (Hashtbl.find g.preds pc'))
      in
      Addr.Set.iter (fun pc' -> if is_backward g pc' pc then mark_loop pc') preds)
    g.preds;
  in_loop

let rec measure blocks g pc limit =
  if is_loop_header g pc
  then -1
  else
    let b = Addr.Map.find pc blocks in
    let limit =
      List.fold_left b.body ~init:limit ~f:(fun acc x ->
          match x with
          (* A closure is never small *)
          | Let (_, Closure _) -> -1
          | Event _ -> acc
          | _ -> acc - 1)
    in
    if limit < 0
    then limit
    else
      Addr.Set.fold
        (fun pc limit -> if limit < 0 then limit else measure blocks g pc limit)
        (get_edges g.succs pc)
        limit

let is_small blocks g pc = measure blocks g pc 20 >= 0

let shrink_loops blocks ({ succs; preds; reverse_post_order; _ } as g) =
  let add_edge pred succ =
    Hashtbl.replace succs pred (Addr.Set.add succ (Hashtbl.find succs pred));
    Hashtbl.replace preds succ (Addr.Set.add pred (Hashtbl.find preds succ))
  in
  let in_loop = mark_loops g in
  let dom = dominator_tree g in
  let root = List.hd reverse_post_order in
  let rec traverse ignored pc =
    let succs = get_edges dom pc in
    let loops = get_edges in_loop pc in
    let block = Addr.Map.find pc blocks in
    Addr.Set.iter
      (fun pc' ->
        (* Whatever is in the scope of an exception handler should not be
           moved outside *)
        let ignored =
          match block.branch with
          | Pushtrap ((body_pc, _), _, _) when pc' = body_pc ->
              Addr.Set.union ignored loops
          | _ -> ignored
        in
        let loops' = get_edges in_loop pc' in
        let left_loops = Addr.Set.diff (Addr.Set.diff loops loops') ignored in
        (* If we leave a loop, we add an edge from predecessors of
           the loop header to the current block, so that it is
           considered outside of the loop. *)
        if not (Addr.Set.is_empty left_loops || is_small blocks g pc')
        then
          Addr.Set.iter
            (fun pc0 ->
              Addr.Set.iter
                (fun pc -> if is_forward g pc pc0 then add_edge pc pc')
                (get_edges g.preds pc0))
            left_loops;
        traverse ignored pc')
      succs
  in
  traverse Addr.Set.empty root

let build_graph blocks pc =
  let g = build_graph blocks pc in
  shrink_loops blocks g;
  g<|MERGE_RESOLUTION|>--- conflicted
+++ resolved
@@ -156,11 +156,8 @@
 
 let sort_in_post_order t l =
   List.sort ~cmp:(fun a b -> compare (block_order t b) (block_order t a)) l
-<<<<<<< HEAD
 
 let blocks_in_reverse_post_order g = g.reverse_post_order
-=======
->>>>>>> 93159969
 
 (*
 
