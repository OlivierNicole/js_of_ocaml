(* Js_of_ocaml compiler
 * http://www.ocsigen.org/js_of_ocaml/
 * Copyright (C) 2013 Hugo Heuzard
 *
 * This program is free software; you can redistribute it and/or modify
 * it under the terms of the GNU Lesser General Public License as published by
 * the Free Software Foundation, with linking exception;
 * either version 2.1 of the License, or (at your option) any later version.
 *
 * This program is distributed in the hope that it will be useful,
 * but WITHOUT ANY WARRANTY; without even the implied warranty of
 * MERCHANTABILITY or FITNESS FOR A PARTICULAR PURPOSE.  See the
 * GNU Lesser General Public License for more details.
 *
 * You should have received a copy of the GNU Lesser General Public License
 * along with this program; if not, write to the Free Software
 * Foundation, Inc., 59 Temple Place - Suite 330, Boston, MA 02111-1307, USA.
 *)

open! Stdlib

module Source_content = struct
  type t = Sc_as_Stringlit of string

  let create s = Sc_as_Stringlit (Yojson.Safe.to_string (`String s))

  let of_stringlit (`Stringlit s) = Sc_as_Stringlit s

  let to_json (Sc_as_Stringlit s) = `Stringlit s
end

type map =
  | Gen of
      { gen_line : int
      ; gen_col : int
      }
  | Gen_Ori of
      { gen_line : int
      ; gen_col : int
      ; ori_source : int
      ; ori_line : int
      ; ori_col : int
      }
  | Gen_Ori_Name of
      { gen_line : int
      ; gen_col : int
      ; ori_source : int
      ; ori_line : int
      ; ori_col : int
      ; ori_name : int
      }

let gen_line = function
  | Gen { gen_line; _ } | Gen_Ori { gen_line; _ } | Gen_Ori_Name { gen_line; _ } ->
      gen_line

let gen_col = function
  | Gen { gen_col; _ } | Gen_Ori { gen_col; _ } | Gen_Ori_Name { gen_col; _ } -> gen_col

module Mappings = struct
  type t = Uninterpreted of string [@@unboxed]

  let empty = Uninterpreted ""

  let of_string : string -> t = fun s -> Uninterpreted s

  let to_string : t -> string = fun (Uninterpreted s) -> s

  let encode mapping =
    let a = Array.of_list mapping in
    let len = Array.length a in
    Array.stable_sort
      ~cmp:(fun t1 t2 ->
        match compare (gen_line t1) (gen_line t2) with
        | 0 -> compare (gen_col t1) (gen_col t2)
        | n -> n)
      a;
    let buf = Buffer.create 1024 in
    (* The binary format encodes lines starting at zero, but
       [ori_line] and [gen_line] are 1 based. *)
    let gen_line_r = ref 1 in
    let gen_col_r = ref 0 in
    let ori_source_r = ref 0 in
    let ori_line_r = ref 1 in
    let ori_col_r = ref 0 in
    let ori_name_r = ref 0 in
    let rec loop prev i =
      if i < len
      then
        let c = a.(i) in
        if i + 1 < len && gen_line c = gen_line a.(i + 1) && gen_col c = gen_col a.(i + 1)
        then (* Only keep one source location per generated location *)
          loop prev (i + 1)
        else (
          if !gen_line_r <> gen_line c
          then (
            assert (!gen_line_r < gen_line c);
            for _i = !gen_line_r to gen_line c - 1 do
              Buffer.add_char buf ';'
            done;
            gen_col_r := 0;
            gen_line_r := gen_line c)
          else if i > 0
          then Buffer.add_char buf ',';
          let l =
            match c with
            | Gen { gen_line = _; gen_col } ->
                let res = [ gen_col - !gen_col_r ] in
                gen_col_r := gen_col;
                res
            | Gen_Ori { gen_line = _; gen_col; ori_source; ori_line; ori_col } ->
                let res =
                  [ gen_col - !gen_col_r
                  ; ori_source - !ori_source_r
                  ; ori_line - !ori_line_r
                  ; ori_col - !ori_col_r
                  ]
                in
                gen_col_r := gen_col;
                ori_col_r := ori_col;
                ori_line_r := ori_line;
                ori_source_r := ori_source;
                res
            | Gen_Ori_Name
                { gen_line = _; gen_col; ori_source; ori_line; ori_col; ori_name } ->
                let res =
                  [ gen_col - !gen_col_r
                  ; ori_source - !ori_source_r
                  ; ori_line - !ori_line_r
                  ; ori_col - !ori_col_r
                  ; ori_name - !ori_name_r
                  ]
                in
                gen_col_r := gen_col;
                ori_col_r := ori_col;
                ori_line_r := ori_line;
                ori_source_r := ori_source;
                ori_name_r := ori_name;
                res
          in
          Vlq64.encode_l buf l;
          loop i (i + 1))
    in
    loop (-1) 0;
    Uninterpreted (Buffer.contents buf)

  let decode (Uninterpreted str) =
    let total_len = String.length str in
    let gen_col = ref 0 in
    let ori_source = ref 0 in
    let ori_line = ref 1 in
    let ori_col = ref 0 in
    let ori_name = ref 0 in
    let rec readline line pos acc =
      if pos >= total_len
      then List.rev acc
      else
        let last = try String.index_from str pos ';' with Not_found -> total_len in
        gen_col := 0;
        let pos, acc =
          if pos = last then pos + 1, acc else read_tokens line pos last acc
        in
        readline (succ line) pos acc
    and read_tokens line start stop acc =
      let last =
        try min (String.index_from str start ',') stop with Not_found -> stop
      in
      let v = Vlq64.decode_l str ~pos:start ~len:(last - start) in
      match v with
      | [] -> last + 1, acc
      | v ->
          let v =
            match v with
            | [ g ] ->
                gen_col := !gen_col + g;
                Gen { gen_line = line; gen_col = !gen_col }
            | [ g; os; ol; oc ] ->
                gen_col := !gen_col + g;
                ori_source := !ori_source + os;
                ori_line := !ori_line + ol;
                ori_col := !ori_col + oc;
                Gen_Ori
                  { gen_line = line
                  ; gen_col = !gen_col
                  ; ori_source = !ori_source
                  ; ori_line = !ori_line
                  ; ori_col = !ori_col
                  }
            | [ g; os; ol; oc; on ] ->
                gen_col := !gen_col + g;
                ori_source := !ori_source + os;
                ori_line := !ori_line + ol;
                ori_col := !ori_col + oc;
                ori_name := !ori_name + on;
                Gen_Ori_Name
                  { gen_line = line
                  ; gen_col = !gen_col
                  ; ori_source = !ori_source
                  ; ori_line = !ori_line
                  ; ori_col = !ori_col
                  ; ori_name = !ori_name
                  }
            | _ -> invalid_arg "Source_map.mapping_of_string"
          in
          let acc = v :: acc in
          if last = stop then last + 1, acc else read_tokens line (last + 1) stop acc
    in
    (* The binary format encodes lines starting at zero, but
       [ori_line] and [gen_line] are 1 based. *)
    readline 1 0 []
end

type t =
  { version : int
  ; file : string
  ; sourceroot : string option
  ; sources : string list
  ; sources_content : Source_content.t option list option
  ; names : string list
  ; mappings : Mappings.t
  }

let empty ~filename =
  { version = 3
  ; file = filename
  ; sourceroot = None
  ; sources = []
  ; sources_content = None
  ; names = []
  ; mappings = Mappings.empty
  }

let maps ~sources_offset ~names_offset x =
  match x with
  | Gen _ -> x
  | Gen_Ori { gen_line; gen_col; ori_source; ori_line; ori_col } ->
      let ori_source = ori_source + sources_offset in
      Gen_Ori { gen_line; gen_col; ori_source; ori_line; ori_col }
  | Gen_Ori_Name { gen_line; gen_col; ori_source; ori_line; ori_col; ori_name } ->
      let ori_source = ori_source + sources_offset in
      let ori_name = ori_name + names_offset in
      Gen_Ori_Name { gen_line; gen_col; ori_source; ori_line; ori_col; ori_name }

let filter_map sm ~f =
  let a = Array.of_list (Mappings.decode sm.mappings) in
  Array.stable_sort
    ~cmp:(fun t1 t2 ->
      match compare (gen_line t1) (gen_line t2) with
      | 0 -> compare (gen_col t1) (gen_col t2)
      | n -> n)
    a;
  let l = Array.to_list a |> List.group ~f:(fun a b -> gen_line a = gen_line b) in

  let rec loop acc mapping =
    match mapping with
    | [] -> List.rev acc
    | x :: xs ->
        let gen_line = gen_line (List.hd x) in
        let acc =
          match f gen_line with
          | None -> acc
          | Some gen_line ->
              List.rev_append_map
                x
                ~f:(function
                  | Gen { gen_line = _; gen_col } -> Gen { gen_line; gen_col }
                  | Gen_Ori { gen_line = _; gen_col; ori_source; ori_line; ori_col } ->
                      Gen_Ori { gen_line; gen_col; ori_source; ori_line; ori_col }
                  | Gen_Ori_Name
                      { gen_line = _; gen_col; ori_source; ori_line; ori_col; ori_name }
                    ->
                      Gen_Ori_Name
                        { gen_line; gen_col; ori_source; ori_line; ori_col; ori_name })
                acc
        in
        loop acc xs
  in
  let mappings = loop [] l in
  { sm with mappings = Mappings.encode mappings }

let merge = function
  | [] -> None
  | _ :: _ as l ->
      let rec loop acc_rev mappings_rev ~sources_offset ~names_offset l =
        match l with
        | [] -> acc_rev, mappings_rev
        | sm :: rest ->
            let acc_rev, mappings_rev =
              ( { acc_rev with
                  sources = List.rev_append sm.sources acc_rev.sources
                ; names = List.rev_append sm.names acc_rev.names
                ; sources_content =
                    (match sm.sources_content, acc_rev.sources_content with
                    | Some x, Some acc_rev -> Some (List.rev_append x acc_rev)
                    | None, _ | _, None -> None)
                ; mappings = Mappings.empty
                }
              , List.rev_append_map
                  ~f:(maps ~sources_offset ~names_offset)
                  (Mappings.decode sm.mappings)
                  mappings_rev )
            in
            loop
              acc_rev
              mappings_rev
              ~sources_offset:(sources_offset + List.length sm.sources)
              ~names_offset:(names_offset + List.length sm.names)
              rest
      in
      let acc_rev, mappings_rev =
        loop
          { (empty ~filename:"") with sources_content = Some [] }
          []
          ~sources_offset:0
          ~names_offset:0
          l
      in
      Some
        { acc_rev with
          mappings = Mappings.encode (List.rev mappings_rev)
        ; sources = List.rev acc_rev.sources
        ; names = List.rev acc_rev.names
        ; sources_content = Option.map ~f:List.rev acc_rev.sources_content
        }

(* IO *)

let json t =
  let rewrite_path path =
    if Filename.is_relative path
    then path
    else
      match Build_path_prefix_map.get_build_path_prefix_map () with
      | Some map -> Build_path_prefix_map.rewrite map path
      | None -> path
  in
  let stringlit s = `Stringlit (Yojson.Safe.to_string (`String s)) in
  `Assoc
    [ "version", `Intlit (string_of_int t.version)
    ; "file", stringlit (rewrite_path t.file)
    ; ( "sourceRoot"
      , stringlit
          (match t.sourceroot with
          | None -> ""
          | Some s -> rewrite_path s) )
    ; "names", `List (List.map t.names ~f:(fun s -> stringlit s))
    ; "sources", `List (List.map t.sources ~f:(fun s -> stringlit (rewrite_path s)))
<<<<<<< HEAD
    ; "mappings", stringlit (string_of_mapping t.mappings)
=======
    ; "mappings", stringlit (Mappings.to_string t.mappings)
>>>>>>> bd764f90
    ; ( "sourcesContent"
      , `List
          (match t.sources_content with
          | None -> []
          | Some l ->
              List.map l ~f:(function
                  | None -> `Null
                  | Some x -> Source_content.to_json x)) )
    ]

let invalid () = invalid_arg "Source_map.of_json"

let string_of_stringlit (`Stringlit s) =
  match Yojson.Safe.from_string s with
  | `String s -> s
  | _ -> invalid ()

let stringlit name rest : [ `Stringlit of string ] option =
  try
    match List.assoc name rest with
    | `Stringlit _ as s -> Some s
    | `Null -> None
    | _ -> invalid ()
  with Not_found -> None

let list_stringlit name rest =
  try
    match List.assoc name rest with
    | `List l ->
        Some
          (List.map l ~f:(function
              | `Stringlit _ as s -> s
              | _ -> invalid ()))
    | _ -> invalid ()
  with Not_found -> None

let list_stringlit_opt name rest =
  try
    match List.assoc name rest with
    | `List l ->
        Some
          (List.map l ~f:(function
              | `Stringlit _ as s -> Some s
              | `Null -> None
              | _ -> invalid ()))
    | _ -> invalid ()
  with Not_found -> None

let of_json (json : Yojson.Raw.t) =
  match json with
  | `Assoc (("version", `Intlit version) :: rest) when int_of_string version = 3 ->
      let string name json = Option.map ~f:string_of_stringlit (stringlit name json) in
      let file =
        match string "file" rest with
        | None -> ""
        | Some s -> s
      in
      let sourceroot = string "sourceRoot" rest in
      let names =
        match list_stringlit "names" rest with
        | None -> []
        | Some l -> List.map ~f:string_of_stringlit l
      in
      let sources =
        match list_stringlit "sources" rest with
        | None -> []
        | Some l -> List.map ~f:string_of_stringlit l
      in
      let sources_content =
        match list_stringlit_opt "sourcesContent" rest with
        | None -> None
        | Some l ->
            Some
              (List.map l ~f:(function
                  | None -> None
                  | Some s -> Some (Source_content.of_stringlit s)))
      in
      let mappings =
        match string "mappings" rest with
<<<<<<< HEAD
        | None -> mapping_of_string ""
        | Some s -> mapping_of_string s
=======
        | None -> Mappings.empty
        | Some s -> Mappings.of_string s
>>>>>>> bd764f90
      in
      { version = int_of_float (float_of_string version)
      ; file
      ; sourceroot
      ; names
      ; sources_content
      ; sources
      ; mappings
      }
  | _ -> invalid ()

let of_string s = of_json (Yojson.Raw.from_string s)

<<<<<<< HEAD
let of_file filename = of_json (Yojson.Raw.from_file filename)

=======
>>>>>>> bd764f90
let to_string m = Yojson.Raw.to_string (json m)

let to_file m file = Yojson.Raw.to_file file (json m)<|MERGE_RESOLUTION|>--- conflicted
+++ resolved
@@ -345,11 +345,7 @@
           | Some s -> rewrite_path s) )
     ; "names", `List (List.map t.names ~f:(fun s -> stringlit s))
     ; "sources", `List (List.map t.sources ~f:(fun s -> stringlit (rewrite_path s)))
-<<<<<<< HEAD
-    ; "mappings", stringlit (string_of_mapping t.mappings)
-=======
     ; "mappings", stringlit (Mappings.to_string t.mappings)
->>>>>>> bd764f90
     ; ( "sourcesContent"
       , `List
           (match t.sources_content with
@@ -429,13 +425,8 @@
       in
       let mappings =
         match string "mappings" rest with
-<<<<<<< HEAD
-        | None -> mapping_of_string ""
-        | Some s -> mapping_of_string s
-=======
         | None -> Mappings.empty
         | Some s -> Mappings.of_string s
->>>>>>> bd764f90
       in
       { version = int_of_float (float_of_string version)
       ; file
@@ -449,11 +440,6 @@
 
 let of_string s = of_json (Yojson.Raw.from_string s)
 
-<<<<<<< HEAD
-let of_file filename = of_json (Yojson.Raw.from_file filename)
-
-=======
->>>>>>> bd764f90
 let to_string m = Yojson.Raw.to_string (json m)
 
 let to_file m file = Yojson.Raw.to_file file (json m)