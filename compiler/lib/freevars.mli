--- conflicted
+++ resolved
@@ -29,9 +29,6 @@
 
 val find_loops_in_closure : Code.program -> Code.Addr.t -> Code.Addr.t Code.Addr.Map.t
 
-<<<<<<< HEAD
-=======
 val f_mutable : Code.program -> Code.Var.Set.t Code.Addr.Map.t
 
->>>>>>> bd764f90
 val f : Code.program -> Code.Var.Set.t Code.Addr.Map.t