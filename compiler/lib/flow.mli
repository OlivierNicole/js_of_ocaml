(* Js_of_ocaml compiler
 * http://www.ocsigen.org/js_of_ocaml/
 * Copyright (C) 2010 Jérôme Vouillon
 * Laboratoire PPS - CNRS Université Paris Diderot
 *
 * This program is free software; you can redistribute it and/or modify
 * it under the terms of the GNU Lesser General Public License as published by
 * the Free Software Foundation, with linking exception;
 * either version 2.1 of the License, or (at your option) any later version.
 *
 * This program is distributed in the hope that it will be useful,
 * but WITHOUT ANY WARRANTY; without even the implied warranty of
 * MERCHANTABILITY or FITNESS FOR A PARTICULAR PURPOSE.  See the
 * GNU Lesser General Public License for more details.
 *
 * You should have received a copy of the GNU Lesser General Public License
 * along with this program; if not, write to the Free Software
 * Foundation, Inc., 59 Temple Place - Suite 330, Boston, MA 02111-1307, USA.
 *)

(*
type 'a flat = Void | Known of 'a | Unknown

type v =
  | Blk of t list
  | Cst of int

and t = Code.Var.t flat * v flat

val approx_to_string : t -> string

val get_field : t -> int -> t

val get_const : t -> int option

val get_label : t -> Code.Var.t option

*)

module Info : sig
  type t

  val def : t -> Code.Var.t -> Code.expr option

  val update_def : t -> Code.Var.t -> Code.expr -> unit

  val possibly_mutable : t -> Code.Var.t -> bool
end

val get_approx :
  Info.t -> (Code.Var.Set.elt -> 'b) -> 'b -> ('b -> 'b -> 'b) -> Code.Var.Tbl.key -> 'b

<<<<<<< HEAD
val the_const_of :
  target:[ `JavaScript | `Wasm ] -> info -> Code.prim_arg -> Code.constant option

val the_string_of :
  target:[ `JavaScript | `Wasm ] -> info -> Code.prim_arg -> string option

val the_native_string_of :
  target:[ `JavaScript | `Wasm ] -> info -> Code.prim_arg -> Code.Native_string.t option

val the_int : target:[ `JavaScript | `Wasm ] -> info -> Code.prim_arg -> int32 option
=======
val the_def_of : Info.t -> Code.prim_arg -> Code.expr option

val the_const_of :
  target:[ `JavaScript | `Wasm ] -> Info.t -> Code.prim_arg -> Code.constant option

val the_string_of :
  target:[ `JavaScript | `Wasm ] -> Info.t -> Code.prim_arg -> string option

val the_native_string_of :
  target:[ `JavaScript | `Wasm ] -> Info.t -> Code.prim_arg -> Code.Native_string.t option
>>>>>>> bd764f90

val the_int : target:[ `JavaScript | `Wasm ] -> Info.t -> Code.prim_arg -> int32 option

val f : ?skip_param:bool -> Code.program -> Code.program * Info.t<|MERGE_RESOLUTION|>--- conflicted
+++ resolved
@@ -50,18 +50,6 @@
 val get_approx :
   Info.t -> (Code.Var.Set.elt -> 'b) -> 'b -> ('b -> 'b -> 'b) -> Code.Var.Tbl.key -> 'b
 
-<<<<<<< HEAD
-val the_const_of :
-  target:[ `JavaScript | `Wasm ] -> info -> Code.prim_arg -> Code.constant option
-
-val the_string_of :
-  target:[ `JavaScript | `Wasm ] -> info -> Code.prim_arg -> string option
-
-val the_native_string_of :
-  target:[ `JavaScript | `Wasm ] -> info -> Code.prim_arg -> Code.Native_string.t option
-
-val the_int : target:[ `JavaScript | `Wasm ] -> info -> Code.prim_arg -> int32 option
-=======
 val the_def_of : Info.t -> Code.prim_arg -> Code.expr option
 
 val the_const_of :
@@ -72,7 +60,6 @@
 
 val the_native_string_of :
   target:[ `JavaScript | `Wasm ] -> Info.t -> Code.prim_arg -> Code.Native_string.t option
->>>>>>> bd764f90
 
 val the_int : target:[ `JavaScript | `Wasm ] -> Info.t -> Code.prim_arg -> int32 option
 
