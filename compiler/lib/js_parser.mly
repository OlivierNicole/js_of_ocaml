(* Js_of_ocaml compiler *)
(* Copyright (C) 2013 Hugo Heuzard *)

%{

(* Yoann Padioleau
 *
 * Copyright (C) 2010-2014 Facebook
 * Copyright (C) 2019-2022 r2c
 *
 * This library is free software; you can redistribute it and/or
 * modify it under the terms of the GNU Lesser General Public License
 * version 2.1 as published by the Free Software Foundation, with the
 * special exception on linking described in file license.txt.
 *
 * This library is distributed in the hope that it will be useful, but
 * WITHOUT ANY WARRANTY; without even the implied warranty of
 * MERCHANTABILITY or FITNESS FOR A PARTICULAR PURPOSE.  See the file
 * license.txt for more details.
 *)

(*************************************************************************)
(* Prelude *)
(*************************************************************************)
(* This file contains a grammar for Javascript (ES6 and more), as well
 * as partial support for Typescript.
 *
 * reference:
 *  - https://en.wikipedia.org/wiki/JavaScript_syntax
 *  - http://www.ecma-international.org/publications/standards/Ecma-262.htm
 *  - https://github.com/Microsoft/TypeScript/blob/master/doc/spec.md#A
 *
 * src: originally ocamlyacc-ified from Marcel Laverdet 'fbjs2' via Emacs
 * macros, itself extracted from the official ECMAscript specification at:
 * http://www.ecma-international.org/publications/standards/ecma-262.htm
 * back in the day (probably ES4 or ES3).
 *
 * I have heavily extended the grammar to provide the first parser for Flow.
 * I have extended it also to deal with many new Javascript features
 * (see cst_js.ml top comment).
 *
 * The grammar is close to the ECMA grammar but I've simplified a few things
 * when I could:
 *  - less intermediate grammar rules for advanced features
 *    (they are inlined in the original grammar rule)
 *  - by using my retagging-tokens technique (see parsing_hacks_js.ml)
 *    I could also get rid of some of the ugliness in the ECMA grammar
 *    that has to deal with ambiguous constructs
 *    (they conflate together expressions and arrow parameters, object
 *    values and object matching, etc.).
 *    Instead, in this grammar things are clearly separated.
 *  - I've used some macros to factorize rules, including some tricky
 *    macros to factorize expression rules.
 *)

open Js_token
open Javascript

let var pi name = ident_unsafe ~loc:(pi) name

let pi pos = (Parse_info.t_of_pos pos)

let p pos = Pi (pi pos)

let vartok pos tok =
  EVar (var (p pos) (Stdlib.Utf8_string.of_string_exn (Js_token.to_string tok)))

let utf8_s = Stdlib.Utf8_string.of_string_exn

let name_of_ident = function
  | S { name; _} -> name
  | V _ -> assert false

%}

(*************************************************************************)
(* Tokens                                                              *)
(*************************************************************************)

%token <string> T_ERROR
%token T_EOF

(*-----------------------------------------*)
(* The space/comment tokens *)
(*-----------------------------------------*)

%token <Js_token.Annot.t> TAnnot
%token <string> TComment
%token <string> TCommentLineDirective

(*-----------------------------------------*)
(* normal tokens                           *)
(*-----------------------------------------*)

(* tokens with a value *)
%token<Js_token.number_type * string> T_NUMBER
%token<Js_token.bigint_type * string> T_BIGINT
%token<Stdlib.Utf8_string.t * string> T_IDENTIFIER
%token<Stdlib.Utf8_string.t * int> T_STRING
%token<Stdlib.Utf8_string.t * string> T_REGEXP
%token<string> T_ENCAPSED_STRING
(*-----------------------------------------*)
(* Keyword tokens *)
(*-----------------------------------------*)
(* coupling: if you add an element here, expand also ident_keyword_bis
 * and also maybe the special hack for regexp in lexer_js.mll *)
%token
T_FUNCTION T_CONST T_VAR T_LET
T_IF T_ELSE
T_WHILE T_FOR T_DO T_CONTINUE T_BREAK
T_SWITCH T_CASE T_DEFAULT
T_RETURN
T_THROW T_TRY T_CATCH T_FINALLY
T_YIELD T_ASYNC T_AWAIT
T_NEW T_IN T_OF T_THIS T_SUPER T_WITH
T_NULL T_FALSE T_TRUE
T_CLASS T_INTERFACE T_EXTENDS T_IMPLEMENTS T_STATIC
T_IMPORT T_EXPORT
T_INSTANCEOF T_TYPEOF
T_DELETE T_VOID
T_ENUM
T_PUBLIC T_PRIVATE T_PROTECTED
T_PACKAGE
T_DEBUGGER
T_GET T_SET
T_FROM
T_AS
T_TARGET
T_META
(*-----------------------------------------*)
(* Punctuation tokens *)
(*-----------------------------------------*)

(* Syntax *)
%token
T_LCURLY "{" T_RCURLY "}"
T_LPAREN "(" T_RPAREN ")"
T_LBRACKET "[" T_RBRACKET "]"
T_SEMICOLON ";" T_COMMA "," T_PERIOD "." T_COLON ":"
T_PLING_PERIOD
T_PLING "?"
T_ARROW
T_AT
T_ELLIPSIS "..."
T_POUND
T_PLING_PLING
T_DOLLARCURLY
T_BACKQUOTE

(* Operators *)
%token
 T_OR T_AND
 T_BIT_OR T_BIT_XOR T_BIT_AND
 T_PLUS T_MINUS
 T_DIV T_MULT "*" T_MOD
 T_NOT T_BIT_NOT
 T_RSHIFT3_ASSIGN T_RSHIFT_ASSIGN T_LSHIFT_ASSIGN
 T_BIT_XOR_ASSIGN T_BIT_OR_ASSIGN T_BIT_AND_ASSIGN T_MOD_ASSIGN T_DIV_ASSIGN
 T_MULT_ASSIGN T_MINUS_ASSIGN T_PLUS_ASSIGN
 T_ASSIGN "="
 T_EQUAL T_NOT_EQUAL T_STRICT_EQUAL T_STRICT_NOT_EQUAL
 T_LESS_THAN_EQUAL T_GREATER_THAN_EQUAL T_LESS_THAN T_GREATER_THAN
 T_LSHIFT T_RSHIFT T_RSHIFT3
 T_INCR T_DECR
 T_EXP
 T_OR_ASSIGN T_AND_ASSIGN
 T_NULLISH_ASSIGN
 T_EXP_ASSIGN
(*-----------------------------------------*)
(* Extra tokens: *)
(*-----------------------------------------*)

%token T_VIRTUAL_SEMICOLON
%token T_VIRTUAL_SEMICOLON_DO_WHILE
%token T_VIRTUAL_SEMICOLON_EXPORT_DEFAULT
%token T_LPAREN_ARROW
%token T_INCR_NB T_DECR_NB

(*-----------------------------------------*)
(* Priorities                              *)
(*-----------------------------------------*)

(* must be at the top so that it has the lowest priority *)
(* %nonassoc LOW_PRIORITY_RULE *)

(* Special if / else associativity*)
%nonassoc p_IF
%nonassoc T_ELSE

(* unused according to menhir:
%nonassoc p_POSTFIX
%right
 T_RSHIFT3_ASSIGN T_RSHIFT_ASSIGN T_LSHIFT_ASSIGN
 T_BIT_XOR_ASSIGN T_BIT_OR_ASSIGN T_BIT_AND_ASSIGN T_MOD_ASSIGN T_DIV_ASSIGN
 T_MULT_ASSIGN T_MINUS_ASSIGN T_PLUS_ASSIGN "="
*)

%left T_OR T_PLING_PLING
%left T_AND
%left T_BIT_OR
%left T_BIT_XOR
%left T_BIT_AND
%left T_EQUAL T_NOT_EQUAL T_STRICT_EQUAL T_STRICT_NOT_EQUAL
%left T_LESS_THAN_EQUAL T_GREATER_THAN_EQUAL T_LESS_THAN T_GREATER_THAN
      T_IN T_INSTANCEOF
%left T_LSHIFT T_RSHIFT T_RSHIFT3
%left T_PLUS T_MINUS
%left T_DIV T_MULT T_MOD

%right T_EXP

%right T_NOT T_BIT_NOT T_INCR T_DECR T_INCR_NB T_DECR_NB T_DELETE T_TYPEOF T_VOID T_AWAIT

(*************************************************************************)
(* Rules type decl                                                       *)
(*************************************************************************)

%start <(Lexing.position * (Javascript.statement * Javascript.location)) list > program
%start <Javascript.expression> standalone_expression

%%

(*************************************************************************)
(* Macros *)
(*************************************************************************)

listc_rev(X):
 | X              { [$1] }
 | listc_rev(X) "," X { $3 :: $1 }

%inline listc(X):
 | listc_rev(X) { List.rev $1 }

listc_with_empty_trail_rev(X):
<<<<<<< HEAD
 | e=elision               { (List.rev_map (fun () -> None) e) }
 | x=X e=elision           { List.rev_append (List.rev_map (fun () -> None) e) [ Some x ]   }
 | listc_with_empty_trail_rev(X) x=X e=elision { List.rev_append (List.rev_map (fun () -> None) e) (Some x :: $1) }

listc_with_empty(X):
  | X                           { [ Some $1 ] }
  | listc_with_empty_trail_rev(X)   { List.rev $1 }
  | listc_with_empty_trail_rev(X) X { List.rev ((Some $2) :: $1) }
=======
 | ","                { [ None ] }
 | X ","              { [ Some $1 ] }
 | listc_with_empty_trail_rev(X) X "," { Some $2 :: $1 }
 | listc_with_empty_trail_rev(X) "," { None :: $1 }

listc_with_empty(X):
  | listc_with_empty_trail_rev(X) x=X? {
                                       match x with
                                       | None -> List.rev $1
                                       | Some _ -> List.rev (x :: $1)
                                     }
  | x=X                              { [ Some x ] }
  | (* empty *)                       { [] }

listc_with_empty2(X,Y):
  | listc_with_empty_trail_rev(X) x=X { List.rev (Some x :: $1), None }
  | listc_with_empty_trail_rev(X)     { List.rev $1, None }
  | listc_with_empty_trail_rev(X) y=Y { List.rev $1, Some y }
  | X                                 { [Some $1], None }
  | Y                                 { [], Some $1 }
  | (* empty *)                       { [], None }

>>>>>>> bd764f90
optl(X):
 | (* empty *) { [] }
 | X           { $1 }

(*************************************************************************)
(* Toplevel                                                            *)
(*************************************************************************)

standalone_expression:
 | e=expr T_EOF { e }

program:
 | l=module_item* T_EOF { l }

module_item:
  | item { $symbolstartpos, $1 }
  | import_decl { $symbolstartpos, $1 }
  | export_decl { $symbolstartpos, $1 }


(*************************************************************************)
(* statement                                                           *)
(*************************************************************************)

item:
 | stmt { $1 }
 | decl { $1 }

decl:
 | function_decl
   { let i,f = $1 in Function_declaration (i,f), p $symbolstartpos }
 | generator_decl
   { let i,f = $1 in Function_declaration (i,f), p $symbolstartpos }
 | async_generator_decl
   { let i,f = $1 in Function_declaration (i,f), p $symbolstartpos }
 | async_decl
   { let i,f = $1 in Function_declaration (i,f), p $symbolstartpos }
 | lexical_decl    { $1, p $symbolstartpos }
 | class_decl
   { let i,f = $1 in Class_declaration (i,f), p $symbolstartpos }

(*************************************************************************)
(* Namespace *)
(*************************************************************************)
(*----------------------------*)
(* import *)
(*----------------------------*)

import_decl:
 | T_IMPORT kind=import_clause from=from_clause sc
    { let pos = $symbolstartpos in
      Import ({ from; kind }, pi pos), p pos }
 | T_IMPORT from=module_specifier sc
    { let pos = $symbolstartpos in
      Import ({ from; kind = SideEffect }, pi pos), p pos }

import_clause:
 | import_default                            { Default $1 }
 | import_default "," "*" T_AS id=binding_id { Namespace (Some $1, id) }
 | "*" T_AS id=binding_id                    { Namespace (None, id) }
 | import_default "," x=named_imports { Named (Some $1, x) }
 | x=named_imports                    { Named (None, x) }

import_default: binding_id { $1 }

named_imports:
 | "{" "}"                             { [] }
 | "{" listc(import_specifier) "}"     { $2 }
 | "{" listc(import_specifier) "," "}" { $2 }

(* also valid for export *)
from_clause: T_FROM module_specifier {$2 }

import_specifier:
 | binding_id                 { (name_of_ident $1, $1) }
 | string_or_ident T_AS binding_id         {
   let (_,s,_) = $1 in
   (s, $3) }

%inline string_or_ident:
 | T_STRING { `String, fst $1, $symbolstartpos }
<<<<<<< HEAD
 | T_DEFAULT { `Ident, Stdlib.Utf8_string.of_string_exn "default", $symbolstartpos }
 | id { `Ident, $1, $symbolstartpos }
=======
 | id { `Ident, $1, $symbolstartpos }
 | ident_keyword { `Ident, $1, $symbolstartpos }
>>>>>>> bd764f90

module_specifier:
  | T_STRING { (fst $1) }

(*----------------------------*)
(* export *)
(*----------------------------*)

<<<<<<< HEAD
=======
export_fun_class:
 | function_expr       { $1 }
 | class_expr          { $1 }
 (* es6: *)
 | generator_expr      { $1 }
 (* es7: *)
 | async_function_expr { $1 }
 | async_generator_expr{ $1 }


>>>>>>> bd764f90
export_decl:
  | T_EXPORT names=export_clause sc {
    let exception Invalid of Lexing.position in
    let k =
      try
        let names =
          List.map (fun ((k, id,pos), (_,s,_)) ->
                     match k with
                     | `Ident -> (var (p pos) id, s)
                     | `String -> raise (Invalid pos))
          names
        in
        (ExportNames names)
      with Invalid pos ->
         CoverExportFrom (early_error (pi pos))
    in
    let pos = $symbolstartpos in
    Export (k, pi pos), p pos }
 | T_EXPORT v=variable_stmt
    {
      let pos = $symbolstartpos in
      let k = match v with
        | Variable_statement (k,l) -> ExportVar (k, l)
        | _ -> assert false
      in
      Export (k, pi pos), p pos }
 | T_EXPORT d=decl
    { let k = match d with
        | Variable_statement (k,l),_ -> ExportVar (k,l)
        | Function_declaration (id, decl),_ -> ExportFun (id,decl)
        | Class_declaration (id, decl),_ -> ExportClass (id,decl)
        | _ -> assert false
      in
      let pos = $symbolstartpos in
      Export (k,pi pos), p pos }
<<<<<<< HEAD
 (* in theory just func/gen/class, no lexical_decl *)
 | T_EXPORT T_DEFAULT e=assignment_expr sc
    {
      let k = match e with
      | EFun (Some id, decl) ->
         ExportDefaultFun (id,decl)
      | EClass (Some id, decl) ->
         ExportDefaultClass (id, decl)
      | e -> ExportDefaultExpression e
=======
 | T_EXPORT T_DEFAULT e=assignment_expr_no_stmt sc
    {
      let k = ExportDefaultExpression e in
      let pos = $symbolstartpos in
      Export (k,pi pos), p pos }
 | T_EXPORT T_DEFAULT e=object_literal sc
    {
      let k = ExportDefaultExpression e in
      let pos = $symbolstartpos in
      Export (k,pi pos), p pos }
 | T_EXPORT T_DEFAULT e=export_fun_class endrule(sc | T_VIRTUAL_SEMICOLON_EXPORT_DEFAULT { () } )
    {
      let k = match e with
      | EFun (id, decl) ->
         ExportDefaultFun (id,decl)
      | EClass (id, decl) ->
         ExportDefaultClass (id, decl)
      | _ -> assert false
>>>>>>> bd764f90
      in
      let pos = $symbolstartpos in
      Export (k,pi pos), p pos }
| T_EXPORT "*" T_FROM from=module_specifier sc {
    let kind = Export_all None in
    let pos = $symbolstartpos in
    Export (ExportFrom ({from; kind}),pi pos), p pos
  }
 | T_EXPORT "*" T_AS id=string_or_ident T_FROM from=module_specifier sc {
    let (_,id,_) = id in
    let kind = Export_all (Some id) in
    let pos = $symbolstartpos in
    Export (ExportFrom ({from; kind}), pi pos), p pos
  }
| T_EXPORT names=export_clause T_FROM from=module_specifier sc {
    let names = List.map (fun ((_,a,_), (_,b,_)) -> a, b) names in
    let kind = Export_names names in
    let pos = $symbolstartpos in
    Export (ExportFrom ({from; kind}), pi pos), p pos
  }

export_specifier:
 | string_or_ident                       { ($1, $1) }
 | string_or_ident T_AS string_or_ident  { ($1, $3) }

export_clause:
 | "{" "}"                              { [] }
 | "{" listc(export_specifier) "}"      { $2 }
 | "{" listc(export_specifier) ","  "}" { $2 }


(*************************************************************************)
(* Variable decl *)
(*************************************************************************)

(* part of 'stmt' *)

variable_stmt:
 | T_VAR l=listc(variable_decl) sc { Variable_statement (Var, l) }

(* part of 'decl' *)
lexical_decl:
 (* es6: *)
 | T_CONST l=listc(variable_decl) sc { Variable_statement (Const, l)}
 | T_LET l=listc(variable_decl) sc { Variable_statement (Let, l)}

variable_decl:
 | i=ident e=initializer_?            { DeclIdent (i,e) }
 | p=binding_pattern e=initializer_   { DeclPattern (p, e) }

initializer_:
 | "=" e=assignment_expr { e, p $symbolstartpos }

for_variable_decl:
 | T_VAR l=listc(variable_decl_no_in)   { Var, l }
 (* es6: *)
 | T_CONST l=listc(variable_decl_no_in) { Const, l }
 | T_LET l=listc(variable_decl_no_in)   { Let, l }

variable_decl_no_in:
 | i=ident e=initializer_no_in              { DeclIdent (i,Some e) }
 | i=ident                                  { DeclIdent (i, None) }
 | p=binding_pattern e=initializer_no_in { DeclPattern (p, e) }

(* 'for ... in' and 'for ... of' declare only one variable *)
for_single_variable_decl:
 | T_VAR b=for_binding   { Var, b }
 (* es6: *)
 | T_CONST b=for_binding { Const, b }
 | T_LET  b=for_binding  { Let, b }

for_binding:
 | binding               { $1 }


(*----------------------------*)
(* pattern *)
(*----------------------------*)

binding_pattern:
 | object_binding_pattern { $1 }
 | array_binding_pattern  { $1 }

binding:
 | binding_pattern { BindingPattern $1 }
 | ident           { BindingIdent $1 }

object_binding_pattern:
 | "{" "}"                                { ObjectBinding (list []) }
 | "{" r=binding_property_rest "}"         { ObjectBinding {list = []; rest = Some r } }
 | "{" l=listc(binding_property) ","? "}" { ObjectBinding (list l) }
 | "{" l=listc(binding_property) "," r=binding_property_rest "}"
    { ObjectBinding {list=l;rest= Some r} }

binding_property:
  | i=ident e=initializer_? { Prop_ident (Prop_and_ident i, e) }
  | pn=property_name ":" e=binding_element { Prop_binding (pn, e) }

binding_property_rest:
 (* can appear only at the end of a binding_property_list in ECMA *)
 | "..." id=ident      { id }

(* in theory used also for formal parameter as is *)
binding_element:
 | b=binding e=initializer_? { b, e }

(* array destructuring *)

array_binding_pattern:
  | "[" l=listc_with_empty2(binding_element, binding_element_rest) "]" {
        ArrayBinding {list = fst l; rest = snd l }
  }

binding_element_rest:
 (* can appear only at the end of a array_binding_pattern in ECMA *)
 | "..." binding            { $2 }

(*************************************************************************)
(* Function declarations (and exprs) *)
(*************************************************************************)

function_decl:
 | T_FUNCTION name=ident args=call_signature "{" b=function_body "}"
    { (name, ({async = false; generator = false}, args, b, p $startpos($6))) }

function_expr:
 | T_FUNCTION name=ident? args=call_signature "{" b=function_body "}"
   { EFun (name, ({async = false; generator = false}, args, b, p $symbolstartpos)) }

call_signature: "(" args=formal_parameter_list_opt ")"
  { args }

function_body: optl(stmt_list) { $1 }

(*----------------------------*)
(* parameters *)
(*----------------------------*)

formal_parameter_list_opt:
 | (*empty*)                                     { list [] }
 | formal_parameter_list_rev ","?                    { list (List.rev $1) }
 | r=function_rest_param                           { { list = []; rest = Some r } }
 | formal_parameter_list_rev "," r=function_rest_param { { list = List.rev $1; rest = Some r } }

function_rest_param:
 | "..." binding { $2 }

(* must be written in a left-recursive way (see conflicts.txt) *)
formal_parameter_list_rev:
 | formal_parameter_list_rev "," formal_parameter { $3::$1 }
 | formal_parameter                           { [$1] }

(* The ECMA and Typescript grammars imposes more restrictions
 * (some require_parameter, optional_parameter, rest_parameter)
 * but I've simplified.
 * We could also factorize with binding_element as done by ECMA.
 *)
formal_parameter:
  | binding initializer_? { $1, $2 }

(*************************************************************************)
(* generators                                                *)
(*************************************************************************)

generator_decl:
 | T_FUNCTION "*" name=ident args=call_signature "{" b=function_body "}"
   { (name, ({async = false; generator = true}, args, b, p $symbolstartpos)) }

generator_expr:
 | T_FUNCTION "*" name=ident? args=call_signature "{" b=function_body "}"
   { EFun (name, ({async = false; generator = true}, args, b, p $symbolstartpos)) }

(*************************************************************************)
(* asynchronous functions                                                *)
(*************************************************************************)

async_decl:
 | T_ASYNC T_FUNCTION  name=ident args=call_signature "{" b=function_body "}"
   { (name, ({async = true; generator = false}, args, b, p $symbolstartpos)) }

async_function_expr:
 | T_ASYNC T_FUNCTION name=ident? args=call_signature "{" b=function_body "}"
   { EFun (name, ({async = true; generator = false}, args, b, p $symbolstartpos)) }

(*************************************************************************)
(* async generators                                                *)
(*************************************************************************)

async_generator_decl:
 | T_ASYNC T_FUNCTION "*" name=ident args=call_signature "{" b=function_body "}"
   { (name, ({async = true; generator = true}, args, b, p $symbolstartpos)) }

async_generator_expr:
 | T_ASYNC T_FUNCTION "*" name=ident? args=call_signature "{" b=function_body "}"
   { EFun (name, ({async = true; generator = true}, args, b, p $symbolstartpos)) }

(*************************************************************************)
(* Class declaration *)
(*************************************************************************)

class_decl: T_CLASS id=binding_id extends=extends_clause? body=class_body
   { id, {extends; body}  }

class_body: "{" class_element* "}" { List.flatten $2 }

extends_clause: T_EXTENDS left_hand_side_expr { $2 }

binding_id: ident { $1 }

class_expr: T_CLASS i=binding_id? extends=extends_clause? body=class_body
   { EClass (i, {extends; body}) }

(*----------------------------*)
(* Class elements *)
(*----------------------------*)

(* can't factorize with static_opt, or access_modifier_opt; ambiguities  *)
class_element:
 |          m=method_definition(class_property_name)
    { let n,m = m in [ CEMethod (false, n, m) ] }
 | T_STATIC m=method_definition(class_property_name)
    { let n,m = m in [ CEMethod (true, n, m) ] }

 |          n=class_property_name i=initializer_? sc
    { [ CEField (false, n, i) ] }
 | T_STATIC n=class_property_name i=initializer_? sc
    { [ CEField (true, n, i) ] }
 | T_STATIC b=block { [CEStaticBLock b] }
 | sc    { [] }

class_property_name:
  | property_name { PropName $1 }
  | T_POUND id { PrivName $2 }

method_definition(name):
 | T_GET name=name args=call_signature "{" b=function_body "}" { name, MethodGet(({async = false; generator = false}, args, b, p $symbolstartpos)) }
 | T_SET name=name args=call_signature "{" b=function_body "}" { name, MethodSet(({async = false; generator = false}, args, b, p $symbolstartpos)) }
 | name=name args=call_signature "{" b=function_body "}" {
      name, Method(({async = false; generator = false}, args, b, p $symbolstartpos)) }
 | T_ASYNC name=name args=call_signature "{" b=function_body "}" {
      name, Method(({async = true; generator = false}, args, b, p $symbolstartpos)) }
 | "*" name=name args=call_signature "{" b=function_body "}" {
      name, Method(({async = false; generator = true}, args, b, p $symbolstartpos)) }
 | T_ASYNC "*" name=name args=call_signature "{" b=function_body "}" {
      name, Method(({async = true; generator = true}, args, b, p $symbolstartpos)) }

(*************************************************************************)
(* Stmt *)
(*************************************************************************)
%inline
stmt: s=stmt1 { s, p $symbolstartpos }

stmt1:
 | block     { Block $1 }
 | variable_stmt   { $1 }
 | empty_stmt      { $1 }
 | expr_stmt       { $1 }
 | if_stmt         { $1 }
 | iteration_stmt  { $1 }
 | continue_stmt   { $1 }
 | break_stmt      { $1 }
 | return_stmt     { $1 }
 | labelled_stmt   { $1 }
 | switch_stmt     { $1 }
 | throw_stmt      { $1 }
 | try_stmt        { $1 }
 | with_stmt       { $1 }
 | debugger_stmt   { $1 }

label:
  | id { Label.of_string $1 }

(* Library definitions *)

block: "{" l=optl(stmt_list) "}" { l }

stmt_list: item+ { $1 }

empty_stmt:
 | T_SEMICOLON { Empty_statement }

expr_stmt:
 | expr_no_stmt sc { Expression_statement $1 }

if_stmt:
 | T_IF "(" c=expr ")" t=stmt T_ELSE e=stmt
     { If_statement (c, t, Some e) }
 | T_IF "(" c=expr ")" t=stmt %prec p_IF
     { If_statement (c, t, None) }

iteration_stmt:
 | T_DO body=stmt T_WHILE "(" condition=expr ")" endrule(sc | T_VIRTUAL_SEMICOLON_DO_WHILE { () } )
    { Do_while_statement (body, condition) }
 | T_WHILE "(" condition=expr ")" body=stmt
     { While_statement (condition, body) }

 | T_FOR "(" i=expr_no_in? ";" c=expr? ";" incr=expr? ")" st=stmt
   { For_statement (Left i, c, incr, st) }
 | T_FOR "(" l=for_variable_decl ";" c=expr? ";" incr=expr? ")" st=stmt
   { For_statement (Right l, c, incr, st) }

 | T_FOR "(" left=left_hand_side_expr T_IN right=expr ")" body=stmt
   { let left = assignment_target_of_expr None left in
     ForIn_statement (Left left, right, body) }
 | T_FOR "(" left=for_single_variable_decl T_IN right=expr ")" body=stmt
   { ForIn_statement (Right left, right, body) }

 | T_FOR "(" left=left_hand_side_expr T_OF right=assignment_expr ")" body=stmt
    { let left = assignment_target_of_expr None left in
      ForOf_statement (Left left, right, body) }
 | T_FOR "(" left=for_single_variable_decl T_OF right=assignment_expr ")" body=stmt
   { ForOf_statement (Right left, right, body) }
 | T_FOR T_AWAIT "(" left=left_hand_side_expr T_OF right=assignment_expr ")" body=stmt
    { let left = assignment_target_of_expr None left in
      ForAwaitOf_statement (Left left, right, body) }
 | T_FOR T_AWAIT "(" left=for_single_variable_decl T_OF right=assignment_expr ")" body=stmt
   { ForAwaitOf_statement (Right left, right, body) }

initializer_no_in:
 | "=" e=assignment_expr_no_in { e, p $symbolstartpos }

continue_stmt:
 | T_CONTINUE l=label? sc { (Continue_statement (l)) }

break_stmt:
 | T_BREAK l=label? sc { (Break_statement (l)) }

return_stmt:
 | T_RETURN e=expr? sc { (Return_statement e) }

switch_stmt:
 | T_SWITCH "(" subject=expr ")" cb=case_block
   { let c1, d, c2 = cb in
     Switch_statement (subject, c1, d, c2)
   }

labelled_stmt:
 | l=label ":" s=stmt { Labelled_statement (l, s)}

throw_stmt:
 | T_THROW e=expr sc { (Throw_statement e) }

with_stmt:
 | T_WITH "(" e=expr ")" s=stmt { (With_statement (e,s)) }

try_stmt:
 | T_TRY b=block c=catch { (Try_statement (b, Some c, None)) }
 | T_TRY b=block         f=finally { (Try_statement (b, None, Some f)) }
 | T_TRY b=block c=catch f=finally { (Try_statement (b, Some c, Some f)) }

catch:
 | T_CATCH "(" p=formal_parameter ")" b=block { Some p,b }
 | T_CATCH b=block { None,b }

finally:
 | T_FINALLY b=block { b }

debugger_stmt:
 | T_DEBUGGER sc { Debugger_statement }

(*----------------------------*)
(* auxillary stmts *)
(*----------------------------*)

case_block:
 | "{" case_clause* "}" { $2, None, [] }
 | "{" case_clause* default_clause case_clause* "}" { $2, Some $3, $4 }

case_clause:
 | T_CASE e=expr ":" s= optl(stmt_list) { e,s }

default_clause:
 | T_DEFAULT ":" list=optl(stmt_list) { list }

(*************************************************************************)
(* Exprs                                                          *)
(*************************************************************************)

expr:
 | assignment_expr { $1 }
 | e1=expr "," e2=assignment_expr { ESeq (e1, e2) }

assignment_expr:
 | conditional_expr(d1) { $1 }
 | e1=left_hand_side_expr_(d1) op=assignment_operator e2=assignment_expr
    {
      let e1 = assignment_target_of_expr (Some op) e1 in
      EBin (op, e1, e2)
    }
 | arrow_function { $1 }
 | async_arrow_function { $1 }
 | T_YIELD { EYield { delegate= false; expr = None } }
 | T_YIELD e=assignment_expr { EYield {delegate=false; expr = (Some e) } }
 | T_YIELD "*" e=assignment_expr { EYield {delegate=true; expr = (Some e) } }

left_hand_side_expr: left_hand_side_expr_(d1) { $1 }

(*----------------------------*)
(* Generic part (to factorize rules) *)
(*----------------------------*)

conditional_expr(x):
 | post_in_expr(x) { $1 }
  | c=post_in_expr (x) "?" a=assignment_expr ":" b=assignment_expr {
                         ECond (c, a, b)}

left_hand_side_expr_(x):
 | new_expr(x)  { $1 }
 | call_expr(x) { $1 }

post_in_expr(x):
 | pre_in_expr(x) { $1 }

 | post_in_expr(x) T_LESS_THAN post_in_expr(d1)          { EBin(Lt, $1, $3) }
 | post_in_expr(x) T_GREATER_THAN post_in_expr(d1)       { EBin(Gt, $1, $3) }
 | post_in_expr(x) T_LESS_THAN_EQUAL post_in_expr(d1)    { EBin(Le, $1, $3) }
 | post_in_expr(x) T_GREATER_THAN_EQUAL post_in_expr(d1) { EBin(Ge, $1, $3) }
 | post_in_expr(x) T_INSTANCEOF post_in_expr(d1)
    { EBin (InstanceOf, $1, $3) }

 (* also T_IN! *)
 | post_in_expr(x) T_IN post_in_expr(d1)             { EBin (In, $1, $3) }

 | post_in_expr(x) T_EQUAL post_in_expr(d1)          { EBin(EqEq, $1, $3) }
 | post_in_expr(x) T_NOT_EQUAL post_in_expr(d1)      { EBin(NotEq, $1, $3) }
 | post_in_expr(x) T_STRICT_EQUAL post_in_expr(d1)   { EBin(EqEqEq, $1, $3) }
 | post_in_expr(x) T_STRICT_NOT_EQUAL post_in_expr(d1)   { EBin(NotEqEq, $1, $3) }
 | post_in_expr(x) T_BIT_AND post_in_expr(d1)        { EBin(Band, $1, $3) }
 | post_in_expr(x) T_BIT_XOR post_in_expr(d1)        { EBin(Bxor, $1, $3) }
 | post_in_expr(x) T_BIT_OR post_in_expr(d1)         { EBin(Bor, $1, $3) }
 | post_in_expr(x) T_AND post_in_expr(d1)            { EBin(And, $1, $3) }
 | post_in_expr(x) T_OR post_in_expr(d1)             { EBin(Or, $1, $3) }
 | post_in_expr(x) T_PLING_PLING post_in_expr(d1)    { EBin(Coalesce, $1, $3) }

(* called unary_expr and update_expr in ECMA *)
pre_in_expr(x):
 | left_hand_side_expr_(x)                     { $1 }

 | pre_in_expr(x) T_INCR_NB (* %prec p_POSTFIX*)
    { EUn (IncrA, $1) }
 | pre_in_expr(x) T_DECR_NB (* %prec p_POSTFIX*)
    { EUn (DecrA, $1) }
 | T_INCR pre_in_expr(d1)
  { EUn (IncrB, $2) }
 | T_DECR pre_in_expr(d1)
  { EUn (DecrB, $2) }
 | T_INCR_NB pre_in_expr(d1)
  { EUn (IncrB, $2) }
 | T_DECR_NB pre_in_expr(d1)
  { EUn (DecrB, $2) }

 | T_DELETE pre_in_expr(d1)                    { EUn (Delete, $2) }
 | T_VOID pre_in_expr(d1)                      { EUn (Void, $2) }
  | T_TYPEOF pre_in_expr(d1)                   { EUn (Typeof, $2) }
 | T_PLUS pre_in_expr(d1)                      { EUn (Pl, $2) }
 | T_MINUS pre_in_expr(d1)                     { EUn (Neg, $2)}
 | T_BIT_NOT pre_in_expr(d1)                   { EUn (Bnot, $2) }
 | T_NOT pre_in_expr(d1)                       { EUn (Not, $2) }
 (* es7: *)
 | T_AWAIT pre_in_expr(d1)                     { EUn (Await, $2) }

 | pre_in_expr(x) "*" pre_in_expr(d1)       { EBin(Mul, $1, $3) }
 | pre_in_expr(x) T_DIV pre_in_expr(d1)     { EBin(Div, $1, $3) }
 | pre_in_expr(x) T_MOD pre_in_expr(d1)     { EBin(Mod, $1, $3) }
 | pre_in_expr(x) T_PLUS pre_in_expr(d1)    { EBin(Plus, $1, $3) }
 | pre_in_expr(x) T_MINUS pre_in_expr(d1)   { EBin(Minus, $1, $3) }
 | pre_in_expr(x) T_LSHIFT pre_in_expr(d1)  { EBin(Lsl, $1, $3) }
 | pre_in_expr(x) T_RSHIFT pre_in_expr(d1)  { EBin(Asr, $1, $3) }
 | pre_in_expr(x) T_RSHIFT3 pre_in_expr(d1) { EBin(Lsr, $1, $3) }

 (* es7: *)
 | pre_in_expr(x) T_EXP pre_in_expr(d1) { EBin(Exp, $1, $3) }

call_expr(x):
 | T_IMPORT a=arguments
     { (ECall(vartok $startpos($1) T_IMPORT, ANormal, a, p $symbolstartpos)) }
 | e=member_expr(x) a=arguments
     { (ECall(e, ANormal, a, p $symbolstartpos)) }
 | e=member_expr(x) T_PLING_PERIOD a=arguments
     { (ECall(e, ANullish, a, p $symbolstartpos)) }
 | e=call_expr(x) a=arguments
     { (ECall(e, ANormal, a, p $symbolstartpos)) }
 | e=call_expr(x) T_PLING_PERIOD a=arguments
     { (ECall(e, ANullish, a, p $symbolstartpos)) }
 | e=call_expr(x) "[" e2=expr "]"
     { (EAccess (e, ANormal,  e2)) }
 | e=call_expr(x) T_PLING_PERIOD "[" e2=expr "]"
    { (EAccess (e, ANullish, e2)) }
 | e=call_expr(x) t=template_literal
    { ECallTemplate(e, t,p $symbolstartpos) }
 | T_SUPER a=arguments { ECall(vartok $startpos($1) T_SUPER,ANormal, a, p $symbolstartpos) }
 | e=call_expr(x) a=access i=method_name
    { EDot (e,a,i) }
 | e=call_expr(x) a=access T_POUND i=method_name
    { EDotPrivate (e,a,i) }

new_expr(x):
 | e=member_expr(x)    { e }
 | T_NEW e=new_expr(d1) { (ENew (e,None)) }

access:
  | "." { ANormal }
  | T_PLING_PERIOD { ANullish }

member_expr(x):
 | e=primary_expr(x)
    { e }
 | T_IMPORT "." T_META
    { EDot (vartok $startpos($1) T_IMPORT,ANormal,(Stdlib.Utf8_string.of_string_exn "meta")) }
 | e1=member_expr(x) "[" e2=expr "]"
     { (EAccess (e1,ANormal, e2)) }
 | e1=member_expr(x) T_PLING_PERIOD "[" e2=expr "]"
     { (EAccess (e1,ANullish, e2)) }
 | e1=member_expr(x) ak=access i=field_name
     { (EDot(e1,ak,i)) }
 | T_NEW e1=member_expr(d1) a=arguments
     { (ENew(e1, Some a)) }
 | e=member_expr(x) t=template_literal
     { ECallTemplate(e, t, p $symbolstartpos) }
 | T_SUPER "[" e=expr "]"
      { (EAccess (vartok $startpos($1) T_SUPER,ANormal, e)) }
 | T_SUPER ak=access i=field_name
     { (EDot(vartok $startpos($1) T_SUPER,ak,i)) }
  | T_NEW "." T_TARGET
     { (EDot(vartok $startpos($1) T_NEW,ANormal,Stdlib.Utf8_string.of_string_exn "target")) }
  | e1=member_expr(x) a=access T_POUND i=field_name
    { (EDotPrivate(e1,a,i)) }
primary_expr(x):
 | e=primary_expr_no_braces
 | e=x { e }

d1: primary_with_stmt { $1 }

primary_with_stmt:
 | object_literal      { $1 }
 | function_expr       { $1 }
 | class_expr          { $1 }
 (* es6: *)
 | generator_expr      { $1 }
 (* es7: *)
 | async_function_expr { $1 }
 | async_generator_expr{ $1 }


primary_expr_no_braces:
 | T_THIS                { EVar (var (p $symbolstartpos) (Stdlib.Utf8_string.of_string_exn "this")) }
 | i=ident               { EVar i }
 | T_POUND id            { EPrivName $2 }
 | n=null_literal        { n }
 | b=boolean_literal     { b }
 | n=numeric_literal     { ENum (Num.of_string_unsafe n) }
 | n=big_numeric_literal { ENum (Num.of_string_unsafe n) }
 | s=string_literal      { s }
 | t=template_literal    { ETemplate t }
 | r=regex_literal       { r }
 | a=array_literal       { a }
 | e=coverParenthesizedExpressionAndArrowParameterList { e }

coverParenthesizedExpressionAndArrowParameterList:
 | "(" e=expr ","? ")" { e }
 | "(" ")" { CoverParenthesizedExpressionAndArrowParameterList (early_error (pi $startpos($2))) }
 | "(" "..." binding ")" { CoverParenthesizedExpressionAndArrowParameterList (early_error (pi $startpos($2)) ) }
 | "(" expr "," "..." binding ")" { CoverParenthesizedExpressionAndArrowParameterList (early_error (pi $startpos($4)) ) }

(*----------------------------*)
(* scalar *)
(*----------------------------*)
boolean_literal:
 | T_TRUE  { (EBool true) }
 | T_FALSE { (EBool false) }

null_literal:
 | T_NULL { (EVar (var (p $symbolstartpos) (Stdlib.Utf8_string.of_string_exn "null"))) }

numeric_literal:
 | T_NUMBER { let _,f = $1 in (f) }

big_numeric_literal:
 | T_BIGINT { let _,f = $1 in (f) }

regex_literal:
 | r=T_REGEXP {
   let (Utf8 s, f) = r in
   (ERegexp (s, if String.equal f "" then None else Some f)) }

string_literal: s=T_STRING { (EStr (fst s)) }

(*----------------------------*)
(* assign *)
(*----------------------------*)

assignment_operator:
 | T_ASSIGN         { Eq }
 | T_MULT_ASSIGN    { StarEq }
 | T_EXP_ASSIGN     { ExpEq }
 | T_DIV_ASSIGN     { SlashEq }
 | T_MOD_ASSIGN     { ModEq }
 | T_PLUS_ASSIGN    { PlusEq }
 | T_MINUS_ASSIGN   { MinusEq }
 | T_LSHIFT_ASSIGN  { LslEq }
 | T_RSHIFT_ASSIGN  { AsrEq }
 | T_RSHIFT3_ASSIGN { LsrEq }
 | T_BIT_AND_ASSIGN { BandEq }
 | T_BIT_XOR_ASSIGN { BxorEq }
 | T_BIT_OR_ASSIGN  { BorEq }
 | T_AND_ASSIGN     { AndEq }
 | T_OR_ASSIGN      { OrEq }
 | T_NULLISH_ASSIGN { CoalesceEq }

(*----------------------------*)
(* array                    *)
(*----------------------------*)

array_literal:
  | "[" l=listc_with_empty (element) "]"
    { (EArr (List.map (function None -> ElementHole | Some x -> x) l)) }

element:
 | assignment_expr       { Element $1 }
 (* es6: spread operator: *)
 | "..." assignment_expr { ElementSpread $2 }

(*----------------------------*)
(* object *)
(*----------------------------*)

object_literal:
 | "{" "}"                                      { EObj [] }
 | "{" listc(property_name_and_value) ","? "}"  { EObj $2 }

property_name_and_value:
 | property_name ":" assignment_expr    { Property ($1, $3) }
 (* es6: *)
 | id=id          { Property (PNI id, EVar (ident_unsafe id)) }
 | ident initializer_  { CoverInitializedName (early_error (pi $startpos($2)), $1, $2)  }
 (* es6: spread operator: *)
 | "..." assignment_expr                { PropertySpread($2) }
  | method_definition(property_name)
    { let n, m = $1 in PropertyMethod(n,m) }
(*----------------------------*)
(* function call *)
(*----------------------------*)

arguments: "(" argument_list_opt ")" { $2 }

argument_list_opt:
 | (*empty*)   { [] }
 (* argument_list must be written in a left-recursive way(see conflicts.txt) *)
 | listc(argument) ","?  { $1  }

(* assignment_expr because expr supports sequence of exprs with ',' *)
argument:
 | assignment_expr       { Arg $1 }
 (* es6: spread operator, allowed not only in last position *)
 | "..." assignment_expr { ArgSpread $2 }

(*----------------------------*)
(* interpolated strings *)
(*----------------------------*)

(* templated string (a.k.a interpolated strings) *)
template_literal: T_BACKQUOTE encaps* T_BACKQUOTE  { $2 }

encaps:
 | T_ENCAPSED_STRING        { TStr (Stdlib.Utf8_string.of_string_exn $1) }
 | T_DOLLARCURLY expr "}"   { TExp $2 }

(*----------------------------*)
(* arrow (short lambda) *)
(*----------------------------*)

(* TODO conflict with as then in indent_keyword_bis *)
arrow_function:
  | i=ident T_ARROW b=arrow_body
    { let b,consise = b in
      EArrow (({async = false; generator = false}, list [param' i],b, p $symbolstartpos), consise, AUnknown) }
  | T_LPAREN_ARROW a=formal_parameter_list_opt ")" T_ARROW b=arrow_body
    { let b,consise = b in
      EArrow (({async = false; generator = false}, a,b, p $symbolstartpos), consise, AUnknown) }

async_arrow_function:
  | T_ASYNC i=ident T_ARROW b=arrow_body {
      let b,consise = b in
      EArrow(({async = true; generator = false}, list [param' i],b, p $symbolstartpos), consise, AUnknown) }
  | T_ASYNC T_LPAREN_ARROW a=formal_parameter_list_opt ")" T_ARROW b=arrow_body
    { let b,consise = b in
      EArrow (({async = true; generator = false}, a,b, p $symbolstartpos), consise, AUnknown) }


(* was called consise body in spec *)
arrow_body:
 | "{" b=function_body "}" { b, false }
 | e=assignment_expr_for_consise_body { [(Return_statement (Some e), p $symbolstartpos)], true }

(*----------------------------*)
(* no in                    *)
(*----------------------------*)

expr_no_in:
 | assignment_expr_no_in { $1 }
 | e1=expr_no_in "," e2=assignment_expr_no_in { ESeq (e1, e2) }

assignment_expr_no_in:
 | conditional_expr_no_in { $1 }
 | e1=left_hand_side_expr_(d1) op=assignment_operator e2=assignment_expr_no_in
    {
      let e1 = assignment_target_of_expr (Some op) e1 in
      EBin (op, e1, e2)
    }

conditional_expr_no_in:
 | post_in_expr_no_in { $1 }
 | c=post_in_expr_no_in "?" a=assignment_expr_no_in ":" b=assignment_expr_no_in
   { ECond (c, a, b) }

post_in_expr_no_in:
 | pre_in_expr(d1) { $1 }
 | post_in_expr_no_in T_LESS_THAN post_in_expr(d1)        { EBin (Lt, $1, $3) }
 | post_in_expr_no_in T_GREATER_THAN post_in_expr(d1)     { EBin (Gt, $1, $3) }
 | post_in_expr_no_in T_LESS_THAN_EQUAL post_in_expr(d1)  { EBin (Le, $1, $3) }
 | post_in_expr_no_in T_GREATER_THAN_EQUAL post_in_expr(d1) { EBin (Ge, $1, $3) }
 | post_in_expr_no_in T_INSTANCEOF post_in_expr(d1) { EBin(InstanceOf, $1, $3) }

 (* no T_IN case *)

 | post_in_expr_no_in T_EQUAL post_in_expr(d1)         { EBin (EqEq, $1, $3) }
 | post_in_expr_no_in T_NOT_EQUAL post_in_expr(d1)     { EBin (NotEq, $1, $3) }
 | post_in_expr_no_in T_STRICT_EQUAL post_in_expr(d1)  { EBin (EqEqEq, $1, $3)}
 | post_in_expr_no_in T_STRICT_NOT_EQUAL post_in_expr(d1) { EBin (NotEqEq, $1, $3) }
 | post_in_expr_no_in T_BIT_AND post_in_expr(d1)       { EBin (Band, $1, $3)}
 | post_in_expr_no_in T_BIT_XOR post_in_expr(d1)       { EBin (Bxor, $1, $3)}
 | post_in_expr_no_in T_BIT_OR post_in_expr(d1)        { EBin (Bor, $1, $3) }
 | post_in_expr_no_in T_AND post_in_expr(d1)           { EBin (And, $1, $3) }
 | post_in_expr_no_in T_OR post_in_expr(d1)            { EBin (Or, $1, $3) }
 | post_in_expr_no_in T_PLING_PLING post_in_expr(d1)   { EBin (Coalesce, $1, $3) }

(*----------------------------*)
(* (no stmt, and no object literal like { v: 1 }) *)
(*----------------------------*)
expr_no_stmt:
 | assignment_expr_no_stmt { $1 }
 | expr_no_stmt "," assignment_expr { ESeq ($1, $3) }

(* coupling: with assignment_expr *)
assignment_expr_no_stmt:
 | conditional_expr(primary_no_stmt) { $1 }
 | e1=left_hand_side_expr_(primary_no_stmt) op=assignment_operator e2=assignment_expr
    {
      let e1 = assignment_target_of_expr (Some op) e1 in
      EBin (op, e1, e2)
    }
 (* es6: *)
 | arrow_function { $1 }
 | async_arrow_function { $1 }
 (* es6: *)
 | T_YIELD { EYield {delegate = false; expr = None} }
 | T_YIELD e=assignment_expr { EYield {delegate = false; expr = Some e } }
 | T_YIELD "*" e=assignment_expr { EYield { delegate = true; expr = (Some e) } }


primary_for_consise_body:
 | function_expr       { $1 }
 | class_expr          { $1 }
 (* es6: *)
 | generator_expr      { $1 }
 (* es7: *)
 | async_function_expr { $1 }
 | async_generator_expr{ $1 }

assignment_expr_for_consise_body:
 | conditional_expr(primary_for_consise_body) { $1 }
 | e1=left_hand_side_expr_(primary_for_consise_body) op=assignment_operator e2=assignment_expr
    {
      let e1 = assignment_target_of_expr (Some op) e1 in
      EBin (op, e1, e2)
    }
 (* es6: *)
 | arrow_function { $1 }
 | async_arrow_function { $1 }
 (* es6: *)
 | T_YIELD { EYield { delegate = false; expr = None } }
 | T_YIELD e=assignment_expr { EYield {delegate = false; expr = (Some e) } }
 | T_YIELD "*" e=assignment_expr { EYield {delegate = true; expr = (Some e) } }

(* no object_literal here *)
primary_no_stmt: T_ERROR TComment { assert false }

(*************************************************************************)
(* Entities, names *)
(*************************************************************************)
(* used for entities, parameters, labels, etc. *)
id:
 | T_IDENTIFIER { fst $1 }
 | ident_semi_keyword { utf8_s (Js_token.to_string $1) }

ident:
 | id { var (p $symbolstartpos) $1 }

(* add here keywords which are not considered reserved by ECMA *)
ident_semi_keyword:
 (* TODO: would like to add T_IMPORT here, but cause conflicts *)
 | T_AS { T_AS }
 | T_ASYNC { T_ASYNC }
 | T_FROM { T_FROM }
 | T_GET { T_GET }
 | T_META { T_META }
 | T_OF { T_OF }
 | T_SET { T_SET }
 | T_TARGET {T_TARGET }

  (* future reserved words in strict mode code. *)
  | T_IMPLEMENTS { T_IMPLEMENTS }
  | T_INTERFACE { T_INTERFACE }
  | T_PACKAGE { T_PACKAGE }
  | T_PRIVATE { T_PRIVATE }
  | T_PROTECTED {T_PROTECTED }
  | T_PUBLIC { T_PUBLIC }

(* alt: use the _last_non_whitespace_like_token trick and look if
 * previous token was a period to return a T_ID
 *)
ident_keyword:
 | ident_keyword_bis { utf8_s (Js_token.to_string $1) }

ident_keyword_bis:
  | T_AWAIT { T_AWAIT }
  | T_BREAK { T_BREAK }
  | T_CASE { T_CASE }
  | T_CATCH { T_CATCH }
  | T_CLASS { T_CLASS }
  | T_CONST { T_CONST }
  | T_CONTINUE { T_CONTINUE }
  | T_DEBUGGER { T_DEBUGGER }
  | T_DEFAULT { T_DEFAULT }
  | T_DELETE { T_DELETE }
  | T_DO { T_DO }
  | T_ELSE { T_ELSE }
  | T_ENUM { T_ENUM }
  | T_EXPORT { T_EXPORT }
  | T_EXTENDS { T_EXTENDS }
  | T_FALSE { T_FALSE }
  | T_FINALLY { T_FINALLY }
  | T_FOR { T_FOR }
  | T_FUNCTION { T_FUNCTION }
  | T_IF { T_IF }
  | T_IMPORT { T_IMPORT }
  | T_IN { T_IN }
  | T_INSTANCEOF { T_INSTANCEOF }
  | T_NEW { T_NEW }
  | T_NULL { T_NULL }
  | T_RETURN { T_RETURN }
  | T_SUPER { T_SUPER }
  | T_SWITCH { T_SWITCH }
  | T_THIS { T_THIS }
  | T_THROW { T_THROW }
  | T_TRUE { T_TRUE }
  | T_TRY { T_TRY }
  | T_TYPEOF { T_TYPEOF }
  | T_VAR { T_VAR }
  | T_VOID { T_VOID }
  | T_WHILE { T_WHILE }
  | T_WITH { T_WITH }
  | T_YIELD { T_YIELD }
  (* reserved words in strict mode code. *)
  | T_LET { T_LET }
  | T_STATIC { T_STATIC }

field_name:
 | id            { $1 }
 | ident_keyword { $1 }

method_name:
 | id            { $1 }
 | ident_keyword { $1 }

property_name:
 | i=id { PNI i }
 | i=ident_keyword { PNI i }
 | s=T_STRING         {
    let s, _len = s in PNS s }
 | n=numeric_literal  { PNN (Num.of_string_unsafe (n)) }
 | n=big_numeric_literal  { PNN (Num.of_string_unsafe (n)) }
 | "[" p=assignment_expr "]" { PComputed p }
(*************************************************************************)
(* Misc *)
(*************************************************************************)
sc:
 | ";"                 { $1 }
 | T_VIRTUAL_SEMICOLON { $1 }<|MERGE_RESOLUTION|>--- conflicted
+++ resolved
@@ -232,16 +232,6 @@
  | listc_rev(X) { List.rev $1 }
 
 listc_with_empty_trail_rev(X):
-<<<<<<< HEAD
- | e=elision               { (List.rev_map (fun () -> None) e) }
- | x=X e=elision           { List.rev_append (List.rev_map (fun () -> None) e) [ Some x ]   }
- | listc_with_empty_trail_rev(X) x=X e=elision { List.rev_append (List.rev_map (fun () -> None) e) (Some x :: $1) }
-
-listc_with_empty(X):
-  | X                           { [ Some $1 ] }
-  | listc_with_empty_trail_rev(X)   { List.rev $1 }
-  | listc_with_empty_trail_rev(X) X { List.rev ((Some $2) :: $1) }
-=======
  | ","                { [ None ] }
  | X ","              { [ Some $1 ] }
  | listc_with_empty_trail_rev(X) X "," { Some $2 :: $1 }
@@ -264,7 +254,6 @@
   | Y                                 { [], Some $1 }
   | (* empty *)                       { [], None }
 
->>>>>>> bd764f90
 optl(X):
  | (* empty *) { [] }
  | X           { $1 }
@@ -346,13 +335,8 @@
 
 %inline string_or_ident:
  | T_STRING { `String, fst $1, $symbolstartpos }
-<<<<<<< HEAD
- | T_DEFAULT { `Ident, Stdlib.Utf8_string.of_string_exn "default", $symbolstartpos }
- | id { `Ident, $1, $symbolstartpos }
-=======
  | id { `Ident, $1, $symbolstartpos }
  | ident_keyword { `Ident, $1, $symbolstartpos }
->>>>>>> bd764f90
 
 module_specifier:
   | T_STRING { (fst $1) }
@@ -361,8 +345,6 @@
 (* export *)
 (*----------------------------*)
 
-<<<<<<< HEAD
-=======
 export_fun_class:
  | function_expr       { $1 }
  | class_expr          { $1 }
@@ -373,7 +355,6 @@
  | async_generator_expr{ $1 }
 
 
->>>>>>> bd764f90
 export_decl:
   | T_EXPORT names=export_clause sc {
     let exception Invalid of Lexing.position in
@@ -409,17 +390,6 @@
       in
       let pos = $symbolstartpos in
       Export (k,pi pos), p pos }
-<<<<<<< HEAD
- (* in theory just func/gen/class, no lexical_decl *)
- | T_EXPORT T_DEFAULT e=assignment_expr sc
-    {
-      let k = match e with
-      | EFun (Some id, decl) ->
-         ExportDefaultFun (id,decl)
-      | EClass (Some id, decl) ->
-         ExportDefaultClass (id, decl)
-      | e -> ExportDefaultExpression e
-=======
  | T_EXPORT T_DEFAULT e=assignment_expr_no_stmt sc
     {
       let k = ExportDefaultExpression e in
@@ -438,7 +408,6 @@
       | EClass (id, decl) ->
          ExportDefaultClass (id, decl)
       | _ -> assert false
->>>>>>> bd764f90
       in
       let pos = $symbolstartpos in
       Export (k,pi pos), p pos }
