--- conflicted
+++ resolved
@@ -90,16 +90,4 @@
 
 val to_file : t -> string -> unit
 
-<<<<<<< HEAD
-val empty : filename:string -> t
-
-val to_string : t -> string
-
-val of_string : string -> t
-
-val to_file : t -> string -> unit
-
-val of_file : string -> t
-=======
-val of_string : string -> t
->>>>>>> bd764f90
+val of_string : string -> t