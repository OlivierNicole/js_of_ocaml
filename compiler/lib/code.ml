(* Js_of_ocaml compiler
 * http://www.ocsigen.org/js_of_ocaml/
 * Copyright (C) 2010 Jérôme Vouillon
 * Laboratoire PPS - CNRS Université Paris Diderot
 *
 * This program is free software; you can redistribute it and/or modify
 * it under the terms of the GNU Lesser General Public License as published by
 * the Free Software Foundation, with linking exception;
 * either version 2.1 of the License, or (at your option) any later version.
 *
 * This program is distributed in the hope that it will be useful,
 * but WITHOUT ANY WARRANTY; without even the implied warranty of
 * MERCHANTABILITY or FITNESS FOR A PARTICULAR PURPOSE.  See the
 * GNU Lesser General Public License for more details.
 *
 * You should have received a copy of the GNU Lesser General Public License
 * along with this program; if not, write to the Free Software
 * Foundation, Inc., 59 Temple Place - Suite 330, Boston, MA 02111-1307, USA.
 *)
open! Stdlib

module Addr = struct
  type t = int

  module Set = Set.Make (Int)
  module Map = Map.Make (Int)

  let to_string = string_of_int

  let zero = 0

  let pred = pred

  let succ = succ
end

module DebugAddr : sig
  type t = private Addr.t

  val of_addr : Addr.t -> t

  val to_addr : t -> Addr.t

  val no : t
end = struct
  type t = int

  let of_addr (x : Addr.t) : t = x

  let no = 0

  let to_addr (x : t) : Addr.t = x
end

module Var : sig
  type t [@@ocaml.immediate]

  val print : Format.formatter -> t -> unit

  val equal : t -> t -> bool

  val idx : t -> int

  val of_idx : int -> t

  val to_string : ?origin:t -> t -> string

  val fresh : unit -> t

  val fresh_n : string -> t

  val fork : t -> t

  val count : unit -> int

  val compare : t -> t -> int

  val get_loc : t -> Parse_info.t option

  val loc : t -> Parse_info.t -> unit

  val name : t -> string -> unit

  val get_name : t -> string option

  val propagate_name : t -> t -> unit

  val reset : unit -> unit

  val set_pretty : bool -> unit

  val set_stable : bool -> unit

  module Set : Set.S with type elt = t

  module Map : Map.S with type key = t

  module Hashtbl : Hashtbl.S with type key = t

  module Tbl : sig
    type key = t

    type 'a t

    module DataSet : sig
      type 'a t

      val iter : ('a -> unit) -> 'a t -> unit

      val fold : ('a -> 'acc -> 'acc) -> 'a t -> 'acc -> 'acc
    end

    type size = unit

    val get : 'a t -> key -> 'a

    val set : 'a t -> key -> 'a -> unit

    val make : size -> 'a -> 'a t

    val make_set : size -> 'a DataSet.t t

    val add_set : 'a DataSet.t t -> key -> 'a -> unit

    val iter : (key -> 'a -> unit) -> 'a t -> unit
  end

  module ISet : sig
    type elt = t

    type t

    val empty : unit -> t

    val iter : (elt -> unit) -> t -> unit

    val mem : t -> elt -> bool

    val add : t -> elt -> unit

    val remove : t -> elt -> unit

    val copy : t -> t
  end
end = struct
  module T = struct
    type t = int

    let compare : t -> t -> int = compare

    let equal (a : t) (b : t) = a = b

    let hash x = x
  end

  include T

  let printer = Var_printer.create Var_printer.Alphabet.javascript

  let locations = Hashtbl.create 17

  let last_var = ref 0

  let reset () =
    last_var := 0;
    Hashtbl.clear locations;
    Var_printer.reset printer

  let to_string ?origin i = Var_printer.to_string printer ?origin i

  let print f x = Format.fprintf f "v%d" x

  (* Format.fprintf f "%s" (to_string x) *)

  let name i nm = Var_printer.name printer i nm

  let loc i pi = Hashtbl.add locations i pi

  (*;
    Format.eprintf "loc for %d : %d-%d\n%!"
                   i pi.Parse_info.line pi.Parse_info.col
  *)
  let get_loc i = try Some (Hashtbl.find locations i) with Not_found -> None

  let fresh () =
    incr last_var;
    !last_var

  let fresh_n nm =
    incr last_var;
    name !last_var nm;
    !last_var

  let count () = !last_var + 1

  let idx v = v

  let of_idx v = v

  let get_name i = Var_printer.get_name printer i

  let propagate_name i j =
    Var_printer.propagate_name printer i j;
    match get_loc i with
    | None -> ()
    | Some l -> loc j l

  let set_pretty b = Var_printer.set_pretty printer b

  let set_stable b = Var_printer.set_stable printer b

  let fork o =
    let n = fresh () in
    propagate_name o n;
    n

  module Set = Set.Make (T)
  module Map = Map.Make (T)

  module Tbl = struct
    type 'a t = 'a array

    module DataSet = struct
      type 'a t =
        | Empty
        | One of 'a
        | Many of ('a, unit) Hashtbl.t

      let iter f = function
        | Empty -> ()
        | One a -> f a
        | Many t -> Hashtbl.iter (fun k () -> f k) t

      let fold f t acc =
        match t with
        | Empty -> acc
        | One a -> f a acc
        | Many t -> Hashtbl.fold (fun k () acc -> f k acc) t acc
    end

    type key = T.t

    type size = unit

    let get t x = t.(x)

    let set t x v = t.(x) <- v

    let make () v = Array.make (count ()) v

    let make_set () = Array.make (count ()) DataSet.Empty

    let add_set t x k =
      match t.(x) with
      | DataSet.Empty -> t.(x) <- One k
      | One k' ->
          let tbl = Hashtbl.create 0 in
          Hashtbl.replace tbl k' ();
          Hashtbl.replace tbl k ();
          t.(x) <- Many tbl
      | Many tbl -> Hashtbl.replace tbl k ()

    let iter f t =
      for i = 0 to Array.length t - 1 do
        f i (Array.unsafe_get t i)
      done
  end

  module Hashtbl = Hashtbl.Make (T)

  module ISet = struct
    type t = BitSet.t

    type elt = T.t

    let iter f t = BitSet.iter ~f t

    let mem t x = BitSet.mem t x

    let add t (x : int) = BitSet.set t x

    let remove t x = BitSet.unset t x

    let copy = BitSet.copy

    let empty _v = BitSet.create' (count ())
  end
end

type cont = Addr.t * Var.t list

type prim =
  | Vectlength
  | Array_get
  | Extern of string
  | Not
  | IsInt
  | Eq
  | Neq
  | Lt
  | Le
  | Ult

type array_or_not =
  | Array
  | NotArray
  | Unknown

module Native_string = struct
  type t =
    | Byte of string
    | Utf of Utf8_string.t

  let of_string x = Utf (Utf8_string.of_string_exn x)

  let of_bytestring x = if String.is_ascii x then of_string x else Byte x

  let equal a b =
    match a, b with
    | Byte x, Byte y -> String.equal x y
    | Utf (Utf8 x), Utf (Utf8 y) -> String.equal x y
    | Utf _, Byte _ | Byte _, Utf _ -> false
end

type int_kind =
  | Regular
  | Int32
  | Native

type constant =
  | String of string
  | NativeString of Native_string.t
  | Float of float
  | Float_array of float array
  | Int of Int32.t
  | Int32 of Int32.t
  | Int64 of Int64.t
  | NativeInt of Int32.t (* Native int are 32bit on all known backend *)
  | Tuple of int * constant array * array_or_not

module Constant = struct
  type t = constant

  let rec ocaml_equal a b =
    match a, b with
    | String a, String b -> Some (String.equal a b)
    | NativeString a, NativeString b -> Some (Native_string.equal a b)
    | Tuple (ta, a, _), Tuple (tb, b, _) ->
        if ta <> tb || Array.length a <> Array.length b
        then Some false
        else
          let same = ref (Some true) in
          for i = 0 to Array.length a - 1 do
            match !same, ocaml_equal a.(i) b.(i) with
            | None, _ -> ()
            | _, None -> same := None
            | Some s, Some c -> same := Some (s && c)
          done;
          !same
    | Int a, Int b | Int32 a, Int32 b -> Some (Int32.equal a b)
    | Int64 a, Int64 b -> Some (Int64.equal a b)
    | NativeInt a, NativeInt b -> Some (Int32.equal a b)
    | Float_array a, Float_array b -> Some (Array.equal Float.ieee_equal a b)
    | Float a, Float b -> Some (Float.ieee_equal a b)
    | String _, NativeString _ | NativeString _, String _ -> None
    | Int _, Float _ | Float _, Int _ -> None
    | Tuple ((0 | 254), _, _), Float_array _ -> None
    | Float_array _, Tuple ((0 | 254), _, _) -> None
    | ( Tuple _
      , ( String _
        | NativeString _
        | Int64 _
        | Int _
        | Int32 _
        | NativeInt _
        | Float _
        | Float_array _ ) ) -> Some false
    | ( Float_array _
      , ( String _
        | NativeString _
        | Int64 _
        | Int _
        | Int32 _
        | NativeInt _
        | Float _
        | Tuple _ ) ) -> Some false
    | ( String _
      , (Int64 _ | Int _ | Int32 _ | NativeInt _ | Float _ | Tuple _ | Float_array _) ) ->
        Some false
    | ( NativeString _
      , (Int64 _ | Int _ | Int32 _ | NativeInt _ | Float _ | Tuple _ | Float_array _) ) ->
        Some false
    | ( Int64 _
      , ( String _
        | NativeString _
        | Int _
        | Int32 _
        | NativeInt _
        | Float _
        | Tuple _
        | Float_array _ ) ) -> Some false
    | Float _, (String _ | NativeString _ | Float_array _ | Int64 _ | Tuple (_, _, _)) ->
        Some false
    | ( (Int _ | Int32 _ | NativeInt _)
      , (String _ | NativeString _ | Float_array _ | Int64 _ | Tuple (_, _, _)) ) ->
        Some false
    (* Note: the following cases should not occur when compiling to Javascript *)
    | Int _, (Int32 _ | NativeInt _)
    | Int32 _, (Int _ | NativeInt _)
    | NativeInt _, (Int _ | Int32 _)
    | (Int32 _ | NativeInt _), Float _
    | Float _, (Int32 _ | NativeInt _) -> None
end

type loc =
  | No
  | Before of Addr.t
  | After of Addr.t

type prim_arg =
  | Pv of Var.t
  | Pc of constant

<<<<<<< HEAD
type special =
  | Undefined
  | Alias_prim of string
=======
type special = Alias_prim of string
>>>>>>> bd764f90

type mutability =
  | Immutable
  | Maybe_mutable

type field_type =
  | Non_float
  | Float

type expr =
  | Apply of
      { f : Var.t
      ; args : Var.t list
      ; exact : bool
      }
  | Block of int * Var.t array * array_or_not * mutability
  | Field of Var.t * int * field_type
  | Closure of Var.t list * cont
  | Constant of constant
  | Prim of prim * prim_arg list
  | Special of special

type instr =
  | Let of Var.t * expr
  | Assign of Var.t * Var.t
  | Set_field of Var.t * int * field_type * Var.t
  | Offset_ref of Var.t * int
  | Array_set of Var.t * Var.t * Var.t

type last =
  | Return of Var.t
  | Raise of Var.t * [ `Normal | `Notrace | `Reraise ]
  | Stop
  | Branch of cont
  | Cond of Var.t * cont * cont
  | Switch of Var.t * cont array
  | Pushtrap of cont * Var.t * cont
  | Poptrap of cont

type block =
  { params : Var.t list
  ; body : (instr * loc) list
  ; branch : last * loc
  }

type program =
  { start : Addr.t
  ; blocks : block Addr.Map.t
  ; free_pc : Addr.t
  }

let noloc = No

let location_of_pc pc = Before pc
(****)

module Print = struct
  let rec list pr f l =
    match l with
    | [] -> ()
    | [ x ] -> pr f x
    | x :: r -> Format.fprintf f "%a, %a" pr x (list pr) r

  let var_list = list Var.print

  let cont f (pc, args) = Format.fprintf f "%d (%a)" pc var_list args

  let rec constant f x =
    match x with
    | String s -> Format.fprintf f "%S" s
    | NativeString (Byte s) -> Format.fprintf f "%Sj" s
    | NativeString (Utf (Utf8 s)) -> Format.fprintf f "%Sj" s
    | Float fl -> Format.fprintf f "%.12g" fl
    | Float_array a ->
        Format.fprintf f "[|";
        for i = 0 to Array.length a - 1 do
          if i > 0 then Format.fprintf f ", ";
          Format.fprintf f "%.12g" a.(i)
        done;
        Format.fprintf f "|]"
    | Int i -> Format.fprintf f "%ld" i
    | Int32 i -> Format.fprintf f "%ldl" i
    | Int64 i -> Format.fprintf f "%LdL" i
    | NativeInt i -> Format.fprintf f "%ldn" i
    | Tuple (tag, a, _) -> (
        Format.fprintf f "<%d>" tag;
        match Array.length a with
        | 0 -> ()
        | 1 ->
            Format.fprintf f "(";
            constant f a.(0);
            Format.fprintf f ")"
        | n ->
            Format.fprintf f "(";
            constant f a.(0);
            for i = 1 to n - 1 do
              Format.fprintf f ", ";
              constant f a.(i)
            done;
            Format.fprintf f ")")

  let arg f a =
    match a with
    | Pv x -> Var.print f x
    | Pc c -> constant f c

  let binop s =
    match s with
    | "%int_add" -> "+"
    | "%int_sub" -> "-"
    | "%int_mul" -> "*"
    | "%int_div" -> "/"
    | "%int_mod" -> "%"
    | "%int_and" -> "&"
    | "%int_or" -> "|"
    | "%int_xor" -> "^"
    | "%int_lsl" -> "<<"
    | "%int_lsr" -> ">>>"
    | "%int_asr" -> ">>"
    | _ -> raise Not_found

  let unop s =
    match s with
    | "%int_neg" -> "-"
    | _ -> raise Not_found

  let prim f p l =
    match p, l with
    | Vectlength, [ x ] -> Format.fprintf f "%a.length" arg x
    | Array_get, [ x; y ] -> Format.fprintf f "%a[%a]" arg x arg y
    | Extern s, [ x; y ] -> (
        try Format.fprintf f "%a %s %a" arg x (binop s) arg y
        with Not_found -> Format.fprintf f "\"%s\"(%a)" s (list arg) l)
    | Extern s, [ x ] -> (
        try Format.fprintf f "%s %a" (unop s) arg x
        with Not_found -> Format.fprintf f "\"%s\"(%a)" s (list arg) l)
    | Extern s, _ -> Format.fprintf f "\"%s\"(%a)" s (list arg) l
    | Not, [ x ] -> Format.fprintf f "!%a" arg x
    | IsInt, [ x ] -> Format.fprintf f "is_int(%a)" arg x
    | Eq, [ x; y ] -> Format.fprintf f "%a === %a" arg x arg y
    | Neq, [ x; y ] -> Format.fprintf f "!(%a === %a)" arg x arg y
    | Lt, [ x; y ] -> Format.fprintf f "%a < %a" arg x arg y
    | Le, [ x; y ] -> Format.fprintf f "%a <= %a" arg x arg y
    | Ult, [ x; y ] -> Format.fprintf f "%a <= %a" arg x arg y
    | _ -> assert false

  let special f s =
    match s with
<<<<<<< HEAD
    | Undefined -> Format.fprintf f "undefined"
=======
>>>>>>> bd764f90
    | Alias_prim s -> Format.fprintf f "alias %s" s

  let expr f e =
    match e with
    | Apply { f = g; args; exact } ->
        if exact
        then Format.fprintf f "%a!(%a)" Var.print g var_list args
        else Format.fprintf f "%a(%a)" Var.print g var_list args
    | Block (t, a, _, mut) ->
        Format.fprintf
          f
          "%s{tag=%d"
          (match mut with
          | Immutable -> "imm"
          | Maybe_mutable -> "")
          t;
        for i = 0 to Array.length a - 1 do
          Format.fprintf f "; %d = %a" i Var.print a.(i)
        done;
        Format.fprintf f "}"
    | Field (x, i, Non_float) -> Format.fprintf f "%a[%d]" Var.print x i
    | Field (x, i, Float) -> Format.fprintf f "FLOAT{%a[%d]}" Var.print x i
    | Closure (l, c) -> Format.fprintf f "fun(%a){%a}" var_list l cont c
    | Constant c -> Format.fprintf f "CONST{%a}" constant c
    | Prim (p, l) -> prim f p l
    | Special s -> special f s

  let instr f (i, _loc) =
    match i with
    | Let (x, e) -> Format.fprintf f "%a = %a" Var.print x expr e
    | Assign (x, y) -> Format.fprintf f "(assign) %a = %a" Var.print x Var.print y
    | Set_field (x, i, Non_float, y) ->
        Format.fprintf f "%a[%d] = %a" Var.print x i Var.print y
    | Set_field (x, i, Float, y) ->
        Format.fprintf f "FLOAT{%a[%d]} = %a" Var.print x i Var.print y
    | Offset_ref (x, i) -> Format.fprintf f "%a[0] += %d" Var.print x i
    | Array_set (x, y, z) ->
        Format.fprintf f "%a[%a] = %a" Var.print x Var.print y Var.print z

  let last f (l, _loc) =
    match l with
    | Return x -> Format.fprintf f "return %a" Var.print x
    | Raise (x, `Normal) -> Format.fprintf f "raise %a" Var.print x
    | Raise (x, `Reraise) -> Format.fprintf f "reraise %a" Var.print x
    | Raise (x, `Notrace) -> Format.fprintf f "raise_notrace %a" Var.print x
    | Stop -> Format.fprintf f "stop"
    | Branch c -> Format.fprintf f "branch %a" cont c
    | Cond (x, cont1, cont2) ->
        Format.fprintf f "if %a then %a else %a" Var.print x cont cont1 cont cont2
    | Switch (x, a1) ->
        Format.fprintf f "switch %a {" Var.print x;
        Array.iteri a1 ~f:(fun i c -> Format.fprintf f "int %d -> %a; " i cont c);
        Format.fprintf f "}"
    | Pushtrap (cont1, x, cont2) ->
        Format.fprintf f "pushtrap %a handler %a => %a" cont cont1 Var.print x cont cont2
    | Poptrap c -> Format.fprintf f "poptrap %a" cont c

  type xinstr =
    | Instr of (instr * loc)
    | Last of (last * loc)

  let block annot pc block =
    Format.eprintf "==== %d (%a) ====@." pc var_list block.params;
    List.iter block.body ~f:(fun i ->
        Format.eprintf " %s %a@." (annot pc (Instr i)) instr i);
    Format.eprintf " %s %a@." (annot pc (Last block.branch)) last block.branch;
    Format.eprintf "@."

  let program annot { start; blocks; _ } =
    Format.eprintf "Entry point: %d@.@." start;
    Addr.Map.iter (block annot) blocks
end

(****)

let fold_closures p f accu =
  Addr.Map.fold
    (fun _ block accu ->
      List.fold_left block.body ~init:accu ~f:(fun accu (i, _loc) ->
          match i with
          | Let (x, Closure (params, cont)) -> f (Some x) params cont accu
          | _ -> accu))
    p.blocks
    (f None [] (p.start, []) accu)

(****)

let prepend ({ start; blocks; free_pc } as p) body =
  match body with
  | [] -> p
  | _ -> (
      match Addr.Map.find start blocks with
      | block ->
          { p with
            blocks = Addr.Map.add start { block with body = body @ block.body } blocks
          }
      | exception Not_found ->
          let new_start = free_pc in
          let blocks =
            Addr.Map.add new_start { params = []; body; branch = Stop, noloc } blocks
          in
          let free_pc = free_pc + 1 in
          { start = new_start; blocks; free_pc })

let empty_block = { params = []; body = []; branch = Stop, noloc }

let empty =
  let start = 0 in
  let blocks = Addr.Map.singleton start empty_block in
  { start; blocks; free_pc = start + 1 }

let is_empty p =
  match Addr.Map.cardinal p.blocks with
  | 0 -> true
  | 1 -> (
      let _, v = Addr.Map.choose p.blocks in
      match v with
      | { body; branch = Stop, _; params = _ } -> (
          match body with
          | ([] | [ (Let (_, Prim (Extern "caml_get_global_data", _)), _) ]) when true ->
              true
          | _ -> false)
      | _ -> false)
  | _ -> false

let poptraps blocks pc =
  let rec loop blocks pc visited depth acc =
    if Addr.Set.mem pc visited
    then acc, visited
    else
      let visited = Addr.Set.add pc visited in
      let block = Addr.Map.find pc blocks in
      match fst block.branch with
      | Return _ | Raise _ | Stop -> acc, visited
      | Branch (pc', _) -> loop blocks pc' visited depth acc
      | Poptrap (pc', _) ->
          if depth = 0
          then Addr.Set.add pc' acc, visited
          else loop blocks pc' visited (depth - 1) acc
      | Pushtrap ((pc', _), _, (pc_h, _)) ->
          let acc, visited = loop blocks pc' visited (depth + 1) acc in
          let acc, visited = loop blocks pc_h visited depth acc in
          acc, visited
      | Cond (_, (pc1, _), (pc2, _)) ->
          let acc, visited = loop blocks pc1 visited depth acc in
          let acc, visited = loop blocks pc2 visited depth acc in
          acc, visited
<<<<<<< HEAD
      | Switch (_, a1) ->
=======
      | Switch (_, a) ->
>>>>>>> bd764f90
          let acc, visited =
            Array.fold_right
              ~init:(acc, visited)
              ~f:(fun (pc, _) (acc, visited) -> loop blocks pc visited depth acc)
<<<<<<< HEAD
              a1
=======
              a
>>>>>>> bd764f90
          in
          acc, visited
  in
  loop blocks pc Addr.Set.empty 0 Addr.Set.empty |> fst

let fold_children blocks pc f accu =
  let block = Addr.Map.find pc blocks in
  match fst block.branch with
  | Return _ | Raise _ | Stop -> accu
  | Branch (pc', _) | Poptrap (pc', _) -> f pc' accu
  | Pushtrap ((pc', _), _, (pc_h, _)) ->
      let accu = f pc' accu in
      let accu = f pc_h accu in
      accu
  | Cond (_, (pc1, _), (pc2, _)) ->
      let accu = f pc1 accu in
      let accu = f pc2 accu in
      accu
  | Switch (_, a1) ->
      let accu = Array.fold_right ~init:accu ~f:(fun (pc, _) accu -> f pc accu) a1 in
      accu

let fold_children_skip_try_body blocks pc f accu =
  let block = Addr.Map.find pc blocks in
  match fst block.branch with
  | Return _ | Raise _ | Stop -> accu
  | Branch (pc', _) | Poptrap (pc', _) -> f pc' accu
  | Pushtrap ((pc', _), _, (pc_h, _)) ->
      let accu = Addr.Set.fold f (poptraps blocks pc') accu in
      let accu = f pc_h accu in
      accu
  | Cond (_, (pc1, _), (pc2, _)) ->
      let accu = f pc1 accu in
      let accu = f pc2 accu in
      accu
  | Switch (_, a1) ->
      let accu = Array.fold_right ~init:accu ~f:(fun (pc, _) accu -> f pc accu) a1 in
      accu

type 'c fold_blocs = block Addr.Map.t -> Addr.t -> (Addr.t -> 'c -> 'c) -> 'c -> 'c

type fold_blocs_poly = { fold : 'a. 'a fold_blocs } [@@unboxed]

let rec traverse' { fold } f pc visited blocks acc =
  if not (Addr.Set.mem pc visited)
  then
    let visited = Addr.Set.add pc visited in
    let visited, acc =
      fold
        blocks
        pc
        (fun pc (visited, acc) ->
          let visited, acc = traverse' { fold } f pc visited blocks acc in
          visited, acc)
        (visited, acc)
    in
    let acc = f pc acc in
    visited, acc
  else visited, acc

let traverse fold f pc blocks acc = snd (traverse' fold f pc Addr.Set.empty blocks acc)

let rec preorder_traverse' { fold } f pc visited blocks acc =
  if not (Addr.Set.mem pc visited)
  then
    let visited = Addr.Set.add pc visited in
    let acc = f pc acc in
    fold
      blocks
      pc
      (fun pc (visited, acc) ->
        let visited, acc = preorder_traverse' { fold } f pc visited blocks acc in
        visited, acc)
      (visited, acc)
  else visited, acc

let preorder_traverse fold f pc blocks acc =
  snd (preorder_traverse' fold f pc Addr.Set.empty blocks acc)

let fold_closures_innermost_first { start; blocks; _ } f accu =
  let rec visit blocks pc f accu =
    traverse
      { fold = fold_children }
      (fun pc accu ->
        let block = Addr.Map.find pc blocks in
        List.fold_left block.body ~init:accu ~f:(fun accu i ->
            match i with
            | Let (x, Closure (params, cont)), _ ->
                let accu = visit blocks (fst cont) f accu in
                f (Some x) params cont accu
            | _ -> accu))
      pc
      blocks
      accu
  in
  let accu = visit blocks start f accu in
  f None [] (start, []) accu

let fold_closures_outermost_first { start; blocks; _ } f accu =
  let rec visit blocks pc f accu =
    traverse
      { fold = fold_children }
      (fun pc accu ->
        let block = Addr.Map.find pc blocks in
        List.fold_left block.body ~init:accu ~f:(fun accu i ->
            match i with
            | Let (x, Closure (params, cont)), _ ->
                let accu = f (Some x) params cont accu in
                visit blocks (fst cont) f accu
            | _ -> accu))
      pc
      blocks
      accu
  in
  let accu = f None [] (start, []) accu in
  visit blocks start f accu

let eq p1 p2 =
  p1.start = p2.start
  && Addr.Map.cardinal p1.blocks = Addr.Map.cardinal p2.blocks
  && Addr.Map.fold
       (fun pc block1 b ->
         b
         &&
         try
           let block2 = Addr.Map.find pc p2.blocks in
           Poly.(block1.params = block2.params)
           && Poly.(block1.branch = block2.branch)
           && Poly.(block1.body = block2.body)
         with Not_found -> false)
       p1.blocks
       true

let with_invariant = Debug.find "invariant"

let check_defs = false

let invariant { blocks; start; _ } =
  let target = Config.target () in
  if with_invariant ()
  then (
    assert (Addr.Map.mem start blocks);
    let defs = Var.ISet.empty () in
    let check_cont (cont, args) =
      let b = Addr.Map.find cont blocks in
      assert (List.length args = List.length b.params)
    in
    let define x =
      if check_defs
      then (
        assert (not (Var.ISet.mem defs x));
        Var.ISet.add defs x)
    in
    let check_constant = function
      | NativeInt _ | Int32 _ ->
          assert (
            match target with
            | `Wasm -> true
            | _ -> false)
      | String _ | NativeString _ | Float _ | Float_array _ | Int _ | Int64 _
      | Tuple (_, _, _) -> ()
    in
    let check_prim_arg = function
      | Pc c -> check_constant c
      | Pv _ -> ()
    in
    let check_expr = function
      | Apply _ -> ()
      | Block (_, _, _, _) -> ()
      | Field (_, _, _) -> ()
      | Closure (l, cont) ->
          List.iter l ~f:define;
          check_cont cont
      | Constant c -> check_constant c
      | Prim (_, args) -> List.iter ~f:check_prim_arg args
      | Special _ -> ()
    in
    let check_instr (i, _loc) =
      match i with
      | Let (x, e) ->
          define x;
          check_expr e
      | Assign _ -> ()
      | Set_field (_, _i, _, _) -> ()
      | Offset_ref (_x, _i) -> ()
      | Array_set (_x, _y, _z) -> ()
    in
    let check_last (l, _loc) =
      match l with
      | Return _ -> ()
      | Raise _ -> ()
      | Stop -> ()
      | Branch cont -> check_cont cont
      | Cond (_x, cont1, cont2) ->
          check_cont cont1;
          check_cont cont2
      | Switch (_x, a1) -> Array.iteri a1 ~f:(fun _ cont -> check_cont cont)
      | Pushtrap (cont1, _x, cont2) ->
          check_cont cont1;
          check_cont cont2
      | Poptrap cont -> check_cont cont
    in
    Addr.Map.iter
      (fun _pc block ->
        List.iter block.params ~f:define;
        List.iter block.body ~f:check_instr;
        check_last block.branch)
      blocks)<|MERGE_RESOLUTION|>--- conflicted
+++ resolved
@@ -321,11 +321,6 @@
     | Utf (Utf8 x), Utf (Utf8 y) -> String.equal x y
     | Utf _, Byte _ | Byte _, Utf _ -> false
 end
-
-type int_kind =
-  | Regular
-  | Int32
-  | Native
 
 type constant =
   | String of string
@@ -421,13 +416,7 @@
   | Pv of Var.t
   | Pc of constant
 
-<<<<<<< HEAD
-type special =
-  | Undefined
-  | Alias_prim of string
-=======
 type special = Alias_prim of string
->>>>>>> bd764f90
 
 type mutability =
   | Immutable
@@ -576,10 +565,6 @@
 
   let special f s =
     match s with
-<<<<<<< HEAD
-    | Undefined -> Format.fprintf f "undefined"
-=======
->>>>>>> bd764f90
     | Alias_prim s -> Format.fprintf f "alias %s" s
 
   let expr f e =
@@ -727,20 +712,12 @@
           let acc, visited = loop blocks pc1 visited depth acc in
           let acc, visited = loop blocks pc2 visited depth acc in
           acc, visited
-<<<<<<< HEAD
-      | Switch (_, a1) ->
-=======
       | Switch (_, a) ->
->>>>>>> bd764f90
           let acc, visited =
             Array.fold_right
               ~init:(acc, visited)
               ~f:(fun (pc, _) (acc, visited) -> loop blocks pc visited depth acc)
-<<<<<<< HEAD
-              a1
-=======
               a
->>>>>>> bd764f90
           in
           acc, visited
   in
