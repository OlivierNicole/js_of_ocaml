--- conflicted
+++ resolved
@@ -948,12 +948,8 @@
     ( None
     , J.fun_
         (f :: params)
-<<<<<<< HEAD
-        [ ( J.Return_statement (Some (apply_fun_raw ctx f' params' exact trampolined), J.N)
-=======
         [ ( J.Return_statement
               (Some (apply_fun_raw ctx f' params' exact trampolined J.N), J.N)
->>>>>>> 93159969
           , J.N )
         ]
         J.N )
@@ -1310,13 +1306,7 @@
                   return (J.Arg cx))
                 l
             in
-<<<<<<< HEAD
-            ( J.ENew (cc, (if List.is_empty args then None else Some args), loc)
-            , or_p pc prop
-            , queue )
-=======
             return (J.ENew (cc, (if List.is_empty args then None else Some args), loc))
->>>>>>> 93159969
         | Extern "caml_js_get", [ Pv o; Pc (NativeString (Utf f)) ] when J.is_ident' f ->
             let* co = access o in
             let* () = info mutable_p in
@@ -1771,12 +1761,7 @@
         in
         ( never1 && never2
         , Js_simpl.if_statement
-<<<<<<< HEAD
-            ~function_end:(fun () ->
-              source_location_ctx st.ctx ~force:After (After st.pc))
-=======
             ~function_end:(fun () -> source_location st.ctx After st.pc)
->>>>>>> 93159969
             e'
             loc
             (Js_simpl.block iftrue)
@@ -1873,21 +1858,7 @@
           let* loc = statement_loc loc in
           return [ J.Return_statement (return_expr, loc'), loc ]
         in
-<<<<<<< HEAD
-        let loc' =
-          match cx with
-          | ECall _ -> (
-              (* We usually don't have a good locations for tail
-                 calls, so use the end of the function instead *)
-              match source_location_ctx st.ctx ~force:After (After st.pc) with
-              | J.N -> loc
-              | loc -> loc)
-          | _ -> loc
-        in
-        true, flush_all queue [ J.Return_statement (return_expr, loc'), loc ]
-=======
         true, flush_all queue loc instrs
->>>>>>> 93159969
     | Raise (x, k) ->
         let open Expr_builder in
         let instrs =
@@ -1900,13 +1871,8 @@
         let e_opt =
           if st.ctx.Ctx.should_export then Some (s_var Global_constant.exports) else None
         in
-<<<<<<< HEAD
-        true, flush_all queue [ J.Return_statement (e_opt, loc), loc ]
-    | Branch cont -> compile_branch st queue cont scope_stack ~fall_through
-=======
         true, flush_all queue loc [ J.Return_statement (e_opt, loc), loc ]
     | Branch cont -> compile_branch st loc queue cont scope_stack ~fall_through
->>>>>>> 93159969
     | Pushtrap (c1, x, e1) ->
         let never_body, body = compile_branch st J.N [] c1 scope_stack ~fall_through in
         if debug () then Format.eprintf "@,}@]@,@[<hv 2>catch {@;";
