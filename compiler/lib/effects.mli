(* Js_of_ocaml compiler
 * http://www.ocsigen.org/js_of_ocaml/
 *
 * This program is free software; you can redistribute it and/or modify
 * it under the terms of the GNU Lesser General Public License as published by
 * the Free Software Foundation, with linking exception;
 * either version 2.1 of the License, or (at your option) any later version.
 *
 * This program is distributed in the hope that it will be useful,
 * but WITHOUT ANY WARRANTY; without even the implied warranty of
 * MERCHANTABILITY or FITNESS FOR A PARTICULAR PURPOSE.  See the
 * GNU Lesser General Public License for more details.
 *
 * You should have received a copy of the GNU Lesser General Public License
 * along with this program; if not, write to the Free Software
 * Foundation, Inc., 59 Temple Place - Suite 330, Boston, MA 02111-1307, USA.
 *)

type trampolined_calls = Code.Var.Set.t

<<<<<<< HEAD
type in_cps = Code.Var.Set.t

val f : Code.program * Deadcode.variable_uses -> Code.program * trampolined_calls * in_cps
=======
val remove_empty_blocks : live_vars:Deadcode.variable_uses -> Code.program -> Code.program

type in_cps = Code.Var.Set.t

val f :
     flow_info:Global_flow.info
  -> live_vars:Deadcode.variable_uses
  -> Code.program
  -> Code.program * trampolined_calls * in_cps
>>>>>>> bd764f90
<|MERGE_RESOLUTION|>--- conflicted
+++ resolved
@@ -18,11 +18,6 @@
 
 type trampolined_calls = Code.Var.Set.t
 
-<<<<<<< HEAD
-type in_cps = Code.Var.Set.t
-
-val f : Code.program * Deadcode.variable_uses -> Code.program * trampolined_calls * in_cps
-=======
 val remove_empty_blocks : live_vars:Deadcode.variable_uses -> Code.program -> Code.program
 
 type in_cps = Code.Var.Set.t
@@ -31,5 +26,4 @@
      flow_info:Global_flow.info
   -> live_vars:Deadcode.variable_uses
   -> Code.program
-  -> Code.program * trampolined_calls * in_cps
->>>>>>> bd764f90
+  -> Code.program * trampolined_calls * in_cps