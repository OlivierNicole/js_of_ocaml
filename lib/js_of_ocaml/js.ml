--- conflicted
+++ resolved
@@ -814,12 +814,6 @@
 
 let _ =
   Printexc.register_printer (fun e ->
-<<<<<<< HEAD
-      let e : < .. > t = Obj.magic e in
-      if instanceof e error_constr
-      then Some (Js_error.to_string (Js_error.of_error e))
-      else None)
-=======
       if instanceof (Obj.magic e : < .. > t) error_constr
       then
         let e = Js_error.of_error (Obj.magic e : error t) in
@@ -828,7 +822,6 @@
         match e with
         | Js_error.Exn e -> Some (Js_error.to_string e)
         | _ -> None)
->>>>>>> e16f8e3e
 
 let export_js (field : js_string t) x =
   Unsafe.set
