--- conflicted
+++ resolved
@@ -28,12 +28,9 @@
  ** Compiler: remove redundant 'var' (by Hugo Heuzard)
  ** Compiler: strict mode enabled
  ** Compiler: improve compact mode, remove unnecessary space, semicolon
-<<<<<<< HEAD
+ ** Runtime: add one-dimensional Bigarray support
  ** Library: switch from "float Js.t" to just "float" for typing
     JavaScript numbers
-=======
- ** Runtime: add one-dimensional Bigarray support
->>>>>>> d84a713e
 
  * BugFixes
  ** Compiler: js file is not create in case of error (by Hugo Heuzard)
